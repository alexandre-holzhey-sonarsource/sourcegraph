package permissions

import (
	"context"
	"database/sql"
	"fmt"
	"net/url"
	"sort"
	"strconv"
	"time"

	"github.com/keegancsmith/sqlf"
	"github.com/prometheus/client_golang/prometheus"

	"github.com/sourcegraph/log"

	"github.com/sourcegraph/sourcegraph/internal/actor"
	"github.com/sourcegraph/sourcegraph/internal/jsonc"

	"github.com/sourcegraph/sourcegraph/cmd/frontend/globals"
	"github.com/sourcegraph/sourcegraph/cmd/worker/job"
	workerdb "github.com/sourcegraph/sourcegraph/cmd/worker/shared/init/db"
	edb "github.com/sourcegraph/sourcegraph/enterprise/internal/database"
	"github.com/sourcegraph/sourcegraph/internal/api"
	"github.com/sourcegraph/sourcegraph/internal/authz"
	"github.com/sourcegraph/sourcegraph/internal/database"
	"github.com/sourcegraph/sourcegraph/internal/database/basestore"
	"github.com/sourcegraph/sourcegraph/internal/env"
	"github.com/sourcegraph/sourcegraph/internal/errcode"
	"github.com/sourcegraph/sourcegraph/internal/extsvc"
	"github.com/sourcegraph/sourcegraph/internal/extsvc/bitbucketserver"
	"github.com/sourcegraph/sourcegraph/internal/goroutine"
	"github.com/sourcegraph/sourcegraph/internal/httpcli"
	"github.com/sourcegraph/sourcegraph/internal/observation"
	"github.com/sourcegraph/sourcegraph/internal/types"
	"github.com/sourcegraph/sourcegraph/internal/workerutil"
	"github.com/sourcegraph/sourcegraph/internal/workerutil/dbworker"
	dbworkerstore "github.com/sourcegraph/sourcegraph/internal/workerutil/dbworker/store"
	"github.com/sourcegraph/sourcegraph/lib/errors"
	"github.com/sourcegraph/sourcegraph/schema"
)

// bitbucketProjectPermissionsJob implements the job.Job interface. It is used by the worker service
// to spawn a new background worker.
type bitbucketProjectPermissionsJob struct{}

// NewBitbucketProjectPermissionsJob creates a new job for applying explicit permissions
// to all the repositories of a Bitbucket Project.
func NewBitbucketProjectPermissionsJob() job.Job {
	return &bitbucketProjectPermissionsJob{}
}

func (j *bitbucketProjectPermissionsJob) Description() string {
	return "Applies explicit permissions to all repositories of a Bitbucket Project."
}

func (j *bitbucketProjectPermissionsJob) Config() []env.Config {
	return []env.Config{ConfigInst}
}

// Routines is called by the worker service to start the worker.
// It returns a list of goroutines that the worker service should start and manage.
func (j *bitbucketProjectPermissionsJob) Routines(_ context.Context, observationCtx *observation.Context) ([]goroutine.BackgroundRoutine, error) {
	wdb, err := workerdb.InitDB(observationCtx)
	if err != nil {
		return nil, err
	}
	db := edb.NewEnterpriseDB(wdb)

	bbProjectMetrics := newMetricsForBitbucketProjectPermissionsQueries(observationCtx.Logger)

	rootContext := actor.WithInternalActor(context.Background())

	return []goroutine.BackgroundRoutine{
		newBitbucketProjectPermissionsWorker(rootContext, observationCtx, db, ConfigInst, bbProjectMetrics),
		newBitbucketProjectPermissionsResetter(observationCtx, db, ConfigInst, bbProjectMetrics),
	}, nil
}

// bitbucketProjectPermissionsHandler handles the execution of a single explicit_permissions_bitbucket_projects_jobs record.
type bitbucketProjectPermissionsHandler struct {
	db     edb.EnterpriseDB
	client *bitbucketserver.Client
}

// Handle implements the workerutil.Handler interface.
func (h *bitbucketProjectPermissionsHandler) Handle(ctx context.Context, logger log.Logger, workerJob *types.BitbucketProjectPermissionJob) (err error) {
	logger = logger.Scoped("BitbucketProjectPermissionsHandler", "handles jobs to apply explicit permissions to all repositories of a Bitbucket Project")
	defer func() {
		if err != nil {
			logger.Error("Handle", log.Error(err))
		}
	}()

	// get the external service
	svc, err := h.db.ExternalServices().GetByID(ctx, workerJob.ExternalServiceID)
	if err != nil {
		return errcode.MakeNonRetryable(errors.Wrapf(err, "failed to get external service %d", workerJob.ExternalServiceID))
	}

	if svc.Kind != extsvc.KindBitbucketServer {
		return errcode.MakeNonRetryable(errors.Newf("expected Bitbucket Server external service, got: %s", svc.Kind))
	}

	// get repos from the Bitbucket project
	client, err := h.getBitbucketClient(ctx, logger, svc)
	if err != nil {
		return errors.Wrapf(err, "failed to build Bitbucket client for external service %d", svc.ID)
	}

	projectKey := workerJob.ProjectKey

	// These repos are fetched from Bitbucket, therefore their IDs are Bitbucket IDs
	// and we need to search for these repos in frontend DB to get Sourcegraph internal IDs
	bitbucketRepos, err := client.ProjectRepos(ctx, projectKey)
	if err != nil {
		return errors.Wrapf(err, "failed to list repositories of Bitbucket Project %q", projectKey)
	}

	repoIDs, err := h.getRepoIDsByNames(ctx, svc, bitbucketRepos)
	if err != nil {
		return errors.Wrap(err, "failed to get gitserver repos from the database")
	}

	if workerJob.Unrestricted {
		return h.setReposUnrestricted(ctx, logger, repoIDs, projectKey)
	}

	err = h.setPermissionsForUsers(ctx, logger, workerJob.Permissions, repoIDs, projectKey)
	if err != nil {
		return errors.Wrapf(err, "failed to set permissions for Bitbucket Project %q", projectKey)
	}

	return nil
}

// getBitbucketClient creates a Bitbucket client for the given external service.
func (h *bitbucketProjectPermissionsHandler) getBitbucketClient(ctx context.Context, logger log.Logger, svc *types.ExternalService) (*bitbucketserver.Client, error) {
	// for testing purpose
	if h.client != nil {
		return h.client, nil
	}

	rawConfig, err := svc.Config.Decrypt(ctx)
	if err != nil {
		return nil, errors.Errorf("external service id=%d config error: %s", svc.ID, err)
	}
	var c schema.BitbucketServerConnection
	if err := jsonc.Unmarshal(rawConfig, &c); err != nil {
		return nil, errors.Errorf("external service id=%d config error: %s", svc.ID, err)
	}

	var opts []httpcli.Opt
	if c.Certificate != "" {
		opts = append(opts, httpcli.NewCertPoolOpt(c.Certificate))
	}

	cli, err := httpcli.NewExternalClientFactory(httpcli.NewLoggingMiddleware(logger)).Doer(opts...)
	if err != nil {
		return nil, err
	}

	return bitbucketserver.NewClient(svc.URN(), &c, cli)
}

func (h *bitbucketProjectPermissionsHandler) setReposUnrestricted(ctx context.Context, logger log.Logger, repoIDs []api.RepoID, projectKey string) error {
	sort.Slice(repoIDs, func(i, j int) bool {
		return repoIDs[i] < repoIDs[j]
	})

	// converting api.RepoID to int32
	repoIntIDs := make([]int32, len(repoIDs))
	for i, id := range repoIDs {
		repoIntIDs[i] = int32(id)
	}

	logger.Info("Setting bitbucket repositories to unrestricted",
		log.String("project_key", projectKey),
		log.Int("repo_ids_len", len(repoIDs)),
	)

	err := h.db.Perms().SetRepoPermissionsUnrestricted(ctx, repoIntIDs, true)
	if err != nil {
		return errors.Wrapf(err, "failed to set permissions to unrestricted for Bitbucket Project %q", projectKey)
	}

	return nil
}

// getRepoIDsByNames queries repo IDs from frontend database using external repo IDs fetched from
// Bitbucket code host.
func (h *bitbucketProjectPermissionsHandler) getRepoIDsByNames(ctx context.Context, svc *types.ExternalService, repos []*bitbucketserver.Repo) ([]api.RepoID, error) {
	count := len(repos)
	IDs := make([]api.RepoID, 0, count)
	if count == 0 {
		return IDs, nil
	}

	// unmarshalling external service config
	rawConfig, err := svc.Config.Decrypt(ctx)
	if err != nil {
		return nil, errors.Errorf("external service id=%d config error: %s", svc.ID, err)
	}
	var cfg schema.BitbucketServerConnection
	if err := jsonc.Unmarshal(rawConfig, &cfg); err != nil {
		return nil, errors.Errorf("external service id=%d config error: %s", svc.ID, err)
	}

	// parsing the hostname from the URL
	parsedURL, err := url.Parse(cfg.Url)
	if err != nil {
		return nil, errors.Errorf("error during parsing external service URL", err)
	}

	extSvcType := extsvc.KindToType(svc.Kind)
	extSvcID := extsvc.NormalizeBaseURL(parsedURL).String()
	specs := make([]api.ExternalRepoSpec, 0, count)
	for _, repo := range repos {
		// using external ID, external service type and external service ID of the repo to find it
		spec := api.ExternalRepoSpec{
			ID:          strconv.Itoa(repo.ID),
			ServiceType: extSvcType,
			ServiceID:   extSvcID,
		}

		specs = append(specs, spec)
	}

	foundRepos, err := h.db.Repos().List(ctx, database.ReposListOptions{ExternalRepos: specs})
	if err != nil {
		return nil, err
	}

	// mapping repos to repo IDs
	for _, foundRepo := range foundRepos {
		IDs = append(IDs, foundRepo.ID)
	}

	return IDs, nil
}

// setPermissionsForUsers applies user permissions to a list of repos.
// It updates the repo_permissions, user_permissions, repo_pending_permissions and user_pending_permissions table.
// Each repo is processed atomically. In case of error, the task fails but doesn't rollback the committed changes
// done on previous repos. This is fine because when the task is retried, previous repos won't incur any
// additional writes.
func (h *bitbucketProjectPermissionsHandler) setPermissionsForUsers(ctx context.Context, logger log.Logger, perms []types.UserPermission, repoIDs []api.RepoID, projectKey string) error {
	sort.Slice(perms, func(i, j int) bool {
		return perms[i].BindID < perms[j].BindID
	})
	sort.Slice(repoIDs, func(i, j int) bool {
		return repoIDs[i] < repoIDs[j]
	})

	bindIDs := make([]string, 0, len(perms))
	for _, up := range perms {
		bindIDs = append(bindIDs, up.BindID)
	}

	// bind the bindIDs to actual user IDs
	mapping, err := h.db.Perms().MapUsers(ctx, bindIDs, globals.PermissionsUserMapping())
	if err != nil {
		return errors.Wrap(err, "failed to map bind IDs to user IDs")
	}

	userIDs := make(map[int32]struct{}, len(mapping))
	for _, id := range mapping {
		userIDs[id] = struct{}{}
	}

	// determine which users don't exist yet
	pendingBindIDs := make([]string, 0, len(bindIDs))
	for _, bindID := range bindIDs {
		if _, ok := mapping[bindID]; !ok {
			pendingBindIDs = append(pendingBindIDs, bindID)
		}
	}

	logger.Info("Applying permissions to Bitbucket project repositories",
		log.String("project_key", projectKey),
		log.Int("repo_ids_len", len(repoIDs)),
		log.Int("user_ids_len", len(userIDs)),
		log.Int("pending_bind_ids_len", len(pendingBindIDs)),
	)

	// apply the permissions for each repo
	for _, repoID := range repoIDs {
		err = h.setRepoPermissions(ctx, repoID, perms, userIDs, pendingBindIDs)
		if err != nil {
			return errors.Wrapf(err, "failed to set permissions for repo %d", repoID)
		}
	}

	return nil
}

func (h *bitbucketProjectPermissionsHandler) setRepoPermissions(ctx context.Context, repoID api.RepoID, _ []types.UserPermission, userIDs map[int32]struct{}, pendingBindIDs []string) (err error) {
	// Make sure the repo ID is valid.
	if err := h.repoExists(ctx, repoID); err != nil {
		return errcode.MakeNonRetryable(errors.Wrapf(err, "failed to query repo %d", repoID))
	}

	p := authz.RepoPermissions{
		RepoID:  int32(repoID),
		Perm:    authz.Read, // Note: We currently only support read for repository permissions.
		UserIDs: userIDs,
	}

	txs, err := h.db.Perms().Transact(ctx)
	if err != nil {
		return errors.Wrap(err, "failed to start transaction")
	}
	defer func() { err = txs.Done(err) }()

	accounts := &extsvc.Accounts{
		ServiceType: authz.SourcegraphServiceType,
		ServiceID:   authz.SourcegraphServiceID,
		AccountIDs:  pendingBindIDs,
	}

	// make sure the repo is not unrestricted
	err = txs.SetRepoPermissionsUnrestricted(ctx, []int32{int32(repoID)}, false)
	if err != nil {
		return errors.Wrapf(err, "failed to set repo %d to restricted", repoID)
	}

	// set repo permissions (and user permissions)
<<<<<<< HEAD
	_, err = txs.SetRepoPermissions(ctx, &p)
	if err != nil {
=======
	if err = txs.SetRepoPerms(ctx, int32(repoID), perms, authz.SourceAPI); err != nil {
		return errors.Wrapf(err, "failed to set user repo permissions for repo %d and users %v", repoID, perms)
	} else if _, err = txs.SetRepoPermissions(ctx, &p); err != nil {
>>>>>>> 53f2a963
		return errors.Wrapf(err, "failed to set repo permissions for repo %d", repoID)
	}

	// set pending permissions
	err = txs.SetRepoPendingPermissions(ctx, accounts, &p)
	if err != nil {
		return errors.Wrapf(err, "failed to set pending permissions for repo %d", repoID)
	}

	return nil
}

func (h *bitbucketProjectPermissionsHandler) repoExists(ctx context.Context, repoID api.RepoID) (err error) {
	var id int
	if err := h.db.QueryRowContext(ctx, fmt.Sprintf("SELECT id FROM repo WHERE id = %d", repoID)).Scan(&id); err != nil {
		if err == sql.ErrNoRows {
			return errors.New("repo not found")
		}
		return err
	}
	return nil
}

// newBitbucketProjectPermissionsWorker creates a worker that reads the explicit_permissions_bitbucket_projects_jobs table and
// executes the jobs.
func newBitbucketProjectPermissionsWorker(ctx context.Context, observationCtx *observation.Context, db edb.EnterpriseDB, cfg *config, metrics bitbucketProjectPermissionsMetrics) *workerutil.Worker[*types.BitbucketProjectPermissionJob] {
	observationCtx = observation.ContextWithLogger(observationCtx.Logger.Scoped("BitbucketProjectPermissionsWorker", ""), observationCtx)

	options := workerutil.WorkerOptions{
		Name:              "explicit_permissions_bitbucket_projects_jobs_worker",
		Description:       "syncs Bitbucket Projects via Explicit Permissions API",
		NumHandlers:       cfg.WorkerConcurrency,
		Interval:          cfg.WorkerPollInterval,
		HeartbeatInterval: 15 * time.Second,
		Metrics:           metrics.workerMetrics,
	}

	store := createBitbucketProjectPermissionsStore(observationCtx, db, cfg)

	return dbworker.NewWorker[*types.BitbucketProjectPermissionJob](ctx, store, &bitbucketProjectPermissionsHandler{db: db}, options)
}

// newBitbucketProjectPermissionsResetter implements resetter for the explicit_permissions_bitbucket_projects_jobs table.
// See resetter documentation for more details. https://docs.sourcegraph.com/dev/background-information/workers#dequeueing-and-resetting-jobs
func newBitbucketProjectPermissionsResetter(observationCtx *observation.Context, db edb.EnterpriseDB, cfg *config, metrics bitbucketProjectPermissionsMetrics) *dbworker.Resetter[*types.BitbucketProjectPermissionJob] {
	observationCtx = observation.ContextWithLogger(observationCtx.Logger.Scoped("BitbucketProjectPermissionsResetter", ""), observationCtx)

	workerStore := createBitbucketProjectPermissionsStore(observationCtx, db, cfg)

	options := dbworker.ResetterOptions{
		Name:     "explicit_permissions_bitbucket_projects_jobs_worker_resetter",
		Interval: 1 * time.Minute,
		Metrics: dbworker.ResetterMetrics{
			Errors:              metrics.errors,
			RecordResetFailures: metrics.resetFailures,
			RecordResets:        metrics.resets,
		},
	}
	return dbworker.NewResetter(observationCtx.Logger, workerStore, options)
}

// createBitbucketProjectPermissionsStore creates a store that reads and writes to the explicit_permissions_bitbucket_projects_jobs table.
// It is used by the worker and resetter.
func createBitbucketProjectPermissionsStore(observationCtx *observation.Context, s basestore.ShareableStore, cfg *config) dbworkerstore.Store[*types.BitbucketProjectPermissionJob] {
	observationCtx = observation.ContextWithLogger(observationCtx.Logger.Scoped("BitbucketProjectPermission.Store", ""), observationCtx)

	return dbworkerstore.New(observationCtx, s.Handle(), dbworkerstore.Options[*types.BitbucketProjectPermissionJob]{
		Name:              "explicit_permissions_bitbucket_projects_jobs_store",
		TableName:         "explicit_permissions_bitbucket_projects_jobs",
		ColumnExpressions: database.BitbucketProjectPermissionsColumnExpressions,
		Scan:              dbworkerstore.BuildWorkerScan(database.ScanBitbucketProjectPermissionJob),
		StalledMaxAge:     60 * time.Second,
		RetryAfter:        cfg.WorkerRetryInterval,
		MaxNumRetries:     5,
		OrderByExpression: sqlf.Sprintf("explicit_permissions_bitbucket_projects_jobs.id"),
	})
}

// These are the metrics that are used by the worker and resetter.
// They are required by the workerutil package for automatic metrics collection.
type bitbucketProjectPermissionsMetrics struct {
	workerMetrics workerutil.WorkerObservability
	resets        prometheus.Counter
	resetFailures prometheus.Counter
	errors        prometheus.Counter
}

func newMetricsForBitbucketProjectPermissionsQueries(logger log.Logger) bitbucketProjectPermissionsMetrics {
	observationCtx := observation.NewContext(logger.Scoped("routines", "bitbucket projects explicit permissions job routines"))

	resetFailures := prometheus.NewCounter(prometheus.CounterOpts{
		Name: "src_explicit_permissions_bitbucket_project_query_reset_failures_total",
		Help: "The number of reset failures.",
	})
	observationCtx.Registerer.MustRegister(resetFailures)

	resets := prometheus.NewCounter(prometheus.CounterOpts{
		Name: "src_explicit_permissions_bitbucket_project_query_resets_total",
		Help: "The number of records reset.",
	})
	observationCtx.Registerer.MustRegister(resets)

	errorCounter := prometheus.NewCounter(prometheus.CounterOpts{
		Name: "src_explicit_permissions_bitbucket_project_query_errors_total",
		Help: "The number of errors that occur during job.",
	})
	observationCtx.Registerer.MustRegister(errorCounter)

	return bitbucketProjectPermissionsMetrics{
		workerMetrics: workerutil.NewMetrics(observationCtx, "explicit_permissions_bitbucket_project_queries"),
		resets:        resets,
		resetFailures: resetFailures,
		errors:        errorCounter,
	}
}<|MERGE_RESOLUTION|>--- conflicted
+++ resolved
@@ -306,6 +306,11 @@
 		UserIDs: userIDs,
 	}
 
+	perms := make([]authz.UserIDWithExternalAccountID, 0, len(userIDs))
+	for userID := range userIDs {
+		perms = append(perms, authz.UserIDWithExternalAccountID{UserID: userID})
+	}
+
 	txs, err := h.db.Perms().Transact(ctx)
 	if err != nil {
 		return errors.Wrap(err, "failed to start transaction")
@@ -325,14 +330,9 @@
 	}
 
 	// set repo permissions (and user permissions)
-<<<<<<< HEAD
-	_, err = txs.SetRepoPermissions(ctx, &p)
-	if err != nil {
-=======
 	if err = txs.SetRepoPerms(ctx, int32(repoID), perms, authz.SourceAPI); err != nil {
 		return errors.Wrapf(err, "failed to set user repo permissions for repo %d and users %v", repoID, perms)
 	} else if _, err = txs.SetRepoPermissions(ctx, &p); err != nil {
->>>>>>> 53f2a963
 		return errors.Wrapf(err, "failed to set repo permissions for repo %d", repoID)
 	}
 
