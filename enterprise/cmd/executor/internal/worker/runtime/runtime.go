package runtime

import (
	"context"

	"github.com/sourcegraph/log"
	"k8s.io/client-go/kubernetes"
	"k8s.io/client-go/tools/clientcmd"

	"github.com/sourcegraph/sourcegraph/enterprise/cmd/executor/internal/config"
	"github.com/sourcegraph/sourcegraph/enterprise/cmd/executor/internal/util"
	"github.com/sourcegraph/sourcegraph/enterprise/cmd/executor/internal/worker/command"
	"github.com/sourcegraph/sourcegraph/enterprise/cmd/executor/internal/worker/runner"
	"github.com/sourcegraph/sourcegraph/enterprise/cmd/executor/internal/worker/workspace"
	"github.com/sourcegraph/sourcegraph/enterprise/internal/executor/types"
	"github.com/sourcegraph/sourcegraph/lib/errors"
)

// Runtime describe how to run a job in a specific runtime environment.
type Runtime interface {
	// Name returns the name of the runtime.
	Name() Name
	// PrepareWorkspace sets up the workspace for the Job.
	PrepareWorkspace(ctx context.Context, logger command.Logger, job types.Job) (workspace.Workspace, error)
	// NewRunner creates a runner that will execute the steps.
	NewRunner(ctx context.Context, logger command.Logger, options RunnerOptions) (runner.Runner, error)
	// NewRunnerSpecs builds and returns the commands that the runner will execute.
	NewRunnerSpecs(ws workspace.Workspace, steps []types.DockerStep) ([]runner.Spec, error)
}

// RunnerOptions are the options to create a runner.
type RunnerOptions struct {
	Name             string
	Path             string
	DockerAuthConfig types.DockerAuthConfig
}

// New creates the runtime based on the configured environment.
func New(
	logger log.Logger,
	ops *command.Operations,
	filesStore workspace.FilesStore,
	cloneOpts workspace.CloneOptions,
	runnerOpts runner.Options,
	runner util.CmdRunner,
	cmd command.Command,
) (Runtime, error) {
	// TODO: eventually remove this. It was a quick workaround.
	if util.HasShellBuildTag() {
		logger.Info("runtime 'shell' is supported")
		return &shellRuntime{
			cmd:          cmd,
			operations:   ops,
			filesStore:   filesStore,
			cloneOptions: cloneOpts,
			dockerOpts:   runnerOpts.DockerOptions,
		}, nil
	}

	if runnerOpts.FirecrackerOptions.Enabled {
		// We explicitly want a Firecracker runtime. So validation must pass.
		if err := util.ValidateFirecrackerTools(runner); err != nil {
			var errMissingTools *util.ErrMissingTools
			if errors.As(err, &errMissingTools) {
				logger.Error("runtime 'docker' is not supported: missing required tools", log.Strings("dockerTools", errMissingTools.Tools))
			} else {
				logger.Error("failed to determine if docker tools are configured", log.Error(err))
			}
			return nil, err
		} else if err = util.ValidateIgniteInstalled(context.Background(), runner); err != nil {
			logger.Error("runtime 'firecracker' is not supported: ignite is not installed", log.Error(err))
			return nil, err
		} else if err = util.ValidateCNIInstalled(runner); err != nil {
			logger.Error("runtime 'firecracker' is not supported: CNI plugins are not installed", log.Error(err))
			return nil, err
		} else {
			logger.Info("using runtime 'firecracker'")
			return &firecrackerRuntime{
				cmdRunner:       runner,
				cmd:             cmd,
				operations:      ops,
				filesStore:      filesStore,
				cloneOptions:    cloneOpts,
				firecrackerOpts: runnerOpts.FirecrackerOptions,
			}, nil
		}
	}

	if config.IsKubernetes() {
		kubConfig, err := clientcmd.BuildConfigFromFlags("", runnerOpts.KubernetesOptions.ConfigPath)
		if err != nil {
			return nil, err
		}
		clientset, err := kubernetes.NewForConfig(kubConfig)
		if err != nil {
			return nil, err
		}
		kubeCmd := &command.KubernetesCommand{
			Logger:    logger,
			Clientset: clientset,
		}
		logger.Info("using runtime 'kubernetes'")
		return &kubernetesRuntime{
			cmd:          cmd,
			kubeCmd:      kubeCmd,
			filesStore:   filesStore,
			cloneOptions: cloneOpts,
			operations:   ops,
			options:      runnerOpts.KubernetesOptions.ContainerOptions,
		}, nil
	}

	// Default to Docker runtime.
	if err := util.ValidateDockerTools(runner); err != nil {
		var errMissingTools *util.ErrMissingTools
		if errors.As(err, &errMissingTools) {
			logger.Warn("runtime 'docker' is not supported: missing required tools", log.Strings("dockerTools", errMissingTools.Tools))
		} else {
			logger.Warn("failed to determine if docker tools are configured", log.Error(err))
		}
	} else {
		logger.Info("using runtime 'docker'")
		return &dockerRuntime{
			operations:   ops,
			filesStore:   filesStore,
			cloneOptions: cloneOpts,
			dockerOpts:   runnerOpts.DockerOptions,
			cmd:          cmd,
		}, nil
	}
	return nil, ErrNoRuntime
}

// ErrNoRuntime is the error when there is no runtime configured.
var ErrNoRuntime = errors.New("runtime is not configured")

// Name is the name of the runtime.
type Name string

const (
	NameDocker      Name = "docker"
	NameFirecracker Name = "firecracker"
<<<<<<< HEAD
	NameKubernetes  Name = "kubernetes"
=======
	NameShell       Name = "shell"
>>>>>>> dce6311d
)<|MERGE_RESOLUTION|>--- conflicted
+++ resolved
@@ -140,9 +140,6 @@
 const (
 	NameDocker      Name = "docker"
 	NameFirecracker Name = "firecracker"
-<<<<<<< HEAD
 	NameKubernetes  Name = "kubernetes"
-=======
 	NameShell       Name = "shell"
->>>>>>> dce6311d
 )