--- conflicted
+++ resolved
@@ -68,8 +68,6 @@
 	fmt.Print("All checks passed!\n")
 
 	return nil
-<<<<<<< HEAD
-=======
 }
 
 var authorizationFailedErr = errors.New("failed to authorize with frontend, is executors.accessToken set correctly in the site-config?")
@@ -96,199 +94,4 @@
 	}
 
 	return nil
-}
-
-func validateGitVersion(ctx context.Context) error {
-	gitVersion, err := getGitVersion(ctx)
-	if err != nil {
-		return errors.Wrap(err, "getting git version")
-	}
-	have, err := semver.NewVersion(gitVersion)
-	if err != nil {
-		return errors.Newf("failed to semver parse git version: %s", gitVersion)
-	} else if !config.MinGitVersionConstraint.Check(have) {
-		return errors.Newf("git version is too old, install at least git 2.26, current version: %s", gitVersion)
-	}
-	return nil
-}
-
-// validateSrcCLIVersion queries the latest recommended version of src-cli and makes sure it
-// matches what is installed. If not, an error recommending to use a different
-// version is returned.
-func validateSrcCLIVersion(ctx context.Context, client *apiclient.BaseClient, options apiclient.EndpointOptions) error {
-	latestVersion, err := latestSrcCLIVersion(ctx, client, options)
-	if err != nil {
-		return errors.Wrap(err, "cannot retrieve latest compatible src-cli version")
-	}
-
-	actualVersion, err := getSrcVersion(ctx)
-	if err != nil {
-		return errors.Wrap(err, "failed to get src-cli version, is it installed?")
-	}
-
-	// Do nothing for dev versions.
-	if version.IsDev(actualVersion) || actualVersion == "dev" {
-		return nil
-	}
-	actual, err := semver.NewVersion(actualVersion)
-	if err != nil {
-		return errors.Wrap(err, "failed to parse src-cli version")
-	}
-	latest, err := semver.NewVersion(latestVersion)
-	if err != nil {
-		return errors.Wrap(err, "failed to parse latest src-cli version")
-	}
-
-	if actual.Major() != latest.Major() || actual.Minor() != latest.Minor() {
-		return errors.Newf("installed src-cli is not the recommended version, consider switching actual=%s, recommended=%s", actual.String(), latest.String())
-	} else if actual.LessThan(latest) {
-		return errors.Wrapf(ErrSrcPatchBehind, "consider upgrading actual=%s, latest=%s", actual.String(), latest.String())
-	}
-
-	return nil
-}
-
-// ErrSrcPatchBehind is the specific error if the currently installed src version is a patch behind the latest version.
-var ErrSrcPatchBehind = errors.New("installed src-cli is not the latest version")
-
-func latestSrcCLIVersion(ctx context.Context, client *apiclient.BaseClient, options apiclient.EndpointOptions) (_ string, err error) {
-	req, err := apiclient.NewRequest(http.MethodGet, options.URL, ".api/src-cli/version", nil)
-	if err != nil {
-		return "", err
-	}
-
-	type versionPayload struct {
-		Version string `json:"version"`
-	}
-	var v versionPayload
-	if _, err := client.DoAndDecode(ctx, req, &v); err != nil {
-		return "", err
-	}
-
-	return v.Version, nil
-}
-
-func validateToolsRequired(useFirecracker bool) error {
-	notFoundTools := []string{}
-	for tool := range config.RequiredCLITools {
-		if found, err := existsPath(tool); err != nil {
-			return err
-		} else if !found {
-			notFoundTools = append(notFoundTools, tool)
-		}
-	}
-	if useFirecracker {
-		for _, tool := range config.RequiredCLIToolsFirecracker {
-			if found, err := existsPath(tool); err != nil {
-				return err
-			} else if !found {
-				notFoundTools = append(notFoundTools, tool)
-			}
-		}
-	}
-
-	if len(notFoundTools) > 0 {
-		var errs error
-		for _, tool := range notFoundTools {
-			helptext, ok := config.RequiredCLITools[tool]
-			// TODO: Help lines for config.RequiredCLIToolsFirecracker.
-			helpLine := ""
-			if ok {
-				helpLine = fmt.Sprintf("\n%s", helptext)
-			}
-			errs = errors.Append(errs, errors.Newf("%s not found in PATH, is it installed?%s", tool, helpLine))
-		}
-		return errs
-	}
-
-	return nil
-}
-
-func validateIgniteInstalled(ctx context.Context) error {
-	if found, err := existsPath("ignite"); err != nil {
-		return errors.Wrap(err, "failed to lookup ignite")
-	} else if !found {
-		return errors.Newf(`Ignite not found in PATH. Is it installed correctly?
-
-Try running "executor install ignite", or:
-  $ curl -sfLo ignite https://github.com/sourcegraph/ignite/releases/download/%s/ignite-amd64
-  $ chmod +x ignite
-  $ mv ignite /usr/local/bin`, config.DefaultIgniteVersion)
-	}
-
-	want, err := semver.NewVersion(config.DefaultIgniteVersion)
-	if err != nil {
-		return err
-	}
-	current, err := getIgniteVersion(ctx)
-	if err != nil {
-		return errors.Wrap(err, "cannot read current ignite version")
-	}
-	have, err := semver.NewVersion(current)
-	if err != nil {
-		return errors.Wrap(err, "failed to parse ignite version")
-	} else if !want.Equal(have) {
-		return errors.Wrapf(err, "using unsupported ignite version, if things don't work alright, consider switching to the supported version. have=%s, want=%s", have.String(), want.String())
-	}
-
-	return nil
-}
-
-func validateCNIInstalled() error {
-	var errs error
-	missingPlugins := []string{}
-	missingIsolationPlugin := false
-	if stat, err := os.Stat(config.CNIBinDir); err != nil {
-		if os.IsNotExist(err) {
-			errs = errors.Append(errs, errors.Newf("Cannot find directory %s. Are the CNI plugins for firecracker installed correctly?", config.CNIBinDir))
-			missingPlugins = append([]string{}, config.RequiredCNIPlugins...)
-			missingIsolationPlugin = true
-		} else {
-			errs = errors.Append(errs, errors.Wrap(err, "Checking for CNI_BIN_DIR"))
-		}
-	} else {
-		if !stat.IsDir() {
-			errs = errors.Append(errs, errors.Newf("%s expected to be a directory, but is a file", config.CNIBinDir))
-		}
-		for _, plugin := range config.RequiredCNIPlugins {
-			pluginPath := path.Join(config.CNIBinDir, plugin)
-			if stat, err := os.Stat(pluginPath); err != nil {
-				if os.IsNotExist(err) {
-					missingPlugins = append(missingPlugins, plugin)
-					if plugin == "isolation" {
-						missingIsolationPlugin = true
-					}
-				} else {
-					errs = errors.Append(errs, errors.Wrapf(err, "Checking for existence of CNI plugin %q", plugin))
-				}
-			} else {
-				if stat.IsDir() {
-					errs = errors.Append(errs, errors.Newf("Expected %s to be a file, but is a directory", pluginPath))
-				}
-			}
-		}
-	}
-	if len(missingPlugins) != 0 {
-		hint := `To install the CNI plugins used by ignite run "executor install cni" or the following:
-  $ mkdir -p /opt/cni/bin
-  $ curl -sSL https://github.com/containernetworking/plugins/releases/download/v0.9.1/cni-plugins-linux-amd64-v0.9.1.tgz | tar -xz -C /opt/cni/bin`
-		if missingIsolationPlugin {
-			hint += `
-  $ curl -sSL https://github.com/AkihiroSuda/cni-isolation/releases/download/v0.0.4/cni-isolation-amd64.tgz | tar -xz -C /opt/cni/bin`
-		}
-		errs = errors.Append(errs, errors.Newf("Cannot find CNI plugins %v, are the CNI plugins for firecracker installed correctly?\n%s", missingPlugins, hint))
-	}
-
-	return errs
-}
-
-func existsPath(name string) (bool, error) {
-	if _, err := exec.LookPath(name); err != nil {
-		if errors.Is(err, exec.ErrNotFound) {
-			return false, nil
-		}
-		return false, err
-	}
-	return true, nil
->>>>>>> dc4be093
 }