--- conflicted
+++ resolved
@@ -6,7 +6,6 @@
 
 	"github.com/sourcegraph/log"
 
-	"github.com/sourcegraph/sourcegraph/cmd/frontend/backend"
 	"github.com/sourcegraph/sourcegraph/internal/api"
 	resolverstubs "github.com/sourcegraph/sourcegraph/internal/codeintel/resolvers"
 	"github.com/sourcegraph/sourcegraph/internal/database"
@@ -28,7 +27,8 @@
 type CachedLocationResolver struct {
 	sync.RWMutex
 	repositoryResolvers map[api.RepoID]*cachedRepositoryResolver
-	db                  database.DB
+	cloneURLToRepoName  CloneURLToRepoNameFunc
+	repoStore           database.RepoStore
 	gitserverClient     gitserver.Client
 	logger              log.Logger
 }
@@ -45,11 +45,30 @@
 	pathResolvers  map[string]*GitTreeEntryResolver
 }
 
+type CachedLocationResolverFactory struct {
+	cloneURLToRepoName CloneURLToRepoNameFunc
+	repoStore          database.RepoStore
+	gitserverClient    gitserver.Client
+}
+
+func NewCachedLocationResolverFactory(cloneURLToRepoName CloneURLToRepoNameFunc, repoStore database.RepoStore, gitserverClient gitserver.Client) *CachedLocationResolverFactory {
+	return &CachedLocationResolverFactory{
+		cloneURLToRepoName: cloneURLToRepoName,
+		repoStore:          repoStore,
+		gitserverClient:    gitserverClient,
+	}
+}
+
+func (f *CachedLocationResolverFactory) Create() *CachedLocationResolver {
+	return NewCachedLocationResolver(f.cloneURLToRepoName, f.repoStore, f.gitserverClient)
+}
+
 // NewCachedLocationResolver creates a location resolver with an empty cache.
-func NewCachedLocationResolver(db database.DB, gitserverClient gitserver.Client) *CachedLocationResolver {
+func NewCachedLocationResolver(cloneURLToRepoName CloneURLToRepoNameFunc, repoStore database.RepoStore, gitserverClient gitserver.Client) *CachedLocationResolver {
 	return &CachedLocationResolver{
 		logger:              log.Scoped("CachedLocationResolver", ""),
-		db:                  db,
+		cloneURLToRepoName:  cloneURLToRepoName,
+		repoStore:           repoStore,
 		gitserverClient:     gitserverClient,
 		repositoryResolvers: map[api.RepoID]*cachedRepositoryResolver{},
 	}
@@ -205,7 +224,7 @@
 // repo that has since been deleted. This method must be called only when constructing a resolver to
 // populate the cache.
 func (r *CachedLocationResolver) resolveRepository(ctx context.Context, id api.RepoID) (*RepositoryResolver, error) {
-	repo, err := backend.NewRepos(r.logger, r.db, r.gitserverClient).Get(ctx, id)
+	repo, err := r.repoStore.Get(ctx, id)
 	if err != nil {
 		if errcode.IsNotFound(err) {
 			return nil, nil
@@ -213,7 +232,7 @@
 		return nil, err
 	}
 
-	return NewRepositoryResolver(r.db, repo), nil
+	return NewRepositoryResolver(repo), nil
 }
 
 // Commit resolves the git commit with the given repository resolver and commit hash. This method may
@@ -238,11 +257,6 @@
 
 // Path resolves the git tree entry with the given commit resolver and relative path. This method must be
 // called only when constructing a resolver to populate the cache.
-<<<<<<< HEAD
-func (r *CachedLocationResolver) resolvePath(commitResolver *GitCommitResolver, path string) *GitTreeEntryResolver {
-	return NewGitTreeEntryResolver(r.db, commitResolver, CreateFileInfo(path, false))
-=======
 func (r *CachedLocationResolver) resolvePath(commitResolver *GitCommitResolver, path string, isDir bool) *GitTreeEntryResolver {
 	return NewGitTreeEntryResolver(r.cloneURLToRepoName, commitResolver, CreateFileInfo(path, isDir))
->>>>>>> 53f2a963
 }