--- conflicted
+++ resolved
@@ -6,26 +6,18 @@
 	"testing"
 
 	"github.com/elimity-com/scim"
-<<<<<<< HEAD
-=======
 	"github.com/stretchr/testify/assert"
 
 	"github.com/sourcegraph/sourcegraph/internal/conf"
 	"github.com/sourcegraph/sourcegraph/internal/database"
->>>>>>> 53f2a963
 	"github.com/sourcegraph/sourcegraph/internal/observation"
 	"github.com/sourcegraph/sourcegraph/internal/txemail"
 	"github.com/sourcegraph/sourcegraph/internal/types"
-	"github.com/stretchr/testify/assert"
 )
 
 func TestUserResourceHandler_Create(t *testing.T) {
 	txemail.DisableSilently()
 	db := getMockDB([]*types.UserForSCIM{
-<<<<<<< HEAD
-		{User: types.User{ID: 1, Username: "user1", DisplayName: "First Last"}, Emails: []string{"a@example.com"}, SCIMExternalID: "id1"},
-	})
-=======
 		{User: types.User{ID: 1, Username: "user1", DisplayName: "Yay Scim", SCIMControlled: true}, Emails: []string{"a@example.com"}, SCIMExternalID: "id1"},
 		{User: types.User{ID: 2, Username: "user2", DisplayName: "Nay Scim", SCIMControlled: false}, Emails: []string{"b@example.com"}},
 		{User: types.User{ID: 3, Username: "user3", DisplayName: "Also Yay Scim", SCIMControlled: true}, Emails: []string{"c@example.com"}, SCIMExternalID: "id3"},
@@ -41,7 +33,6 @@
 			5: {makeEmail(5, "e@example.com", true, true)},
 			6: {makeEmail(6, "f@example.com", true, true), makeEmail(6, "ff@example.com", false, true)},
 		})
->>>>>>> 53f2a963
 	userResourceHandler := NewUserResourceHandler(context.Background(), &observation.TestContext, db)
 	testCases := []struct {
 		name       string
@@ -184,15 +175,6 @@
 			AttrNameMiddle: "Middle",
 			AttrNameFamily: "Last",
 		},
-<<<<<<< HEAD
-		AttrEmails: []interface{}{
-			map[string]interface{}{
-				"value":   "a@b.c",
-				"primary": true,
-			},
-		},
-=======
 		AttrEmails: emails,
->>>>>>> 53f2a963
 	}
 }