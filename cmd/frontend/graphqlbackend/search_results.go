--- conflicted
+++ resolved
@@ -1560,11 +1560,7 @@
 			tr.LazyPrintf("context canceled during repo resolution: %v", err)
 			optionalWg.Wait()
 			requiredWg.Wait()
-<<<<<<< HEAD
-			return r.toSearchResults(ctx, agg)
-=======
 			return finalize()
->>>>>>> cba8d072
 		}
 		return nil, err
 	}
@@ -1666,40 +1662,7 @@
 
 	timer.Stop()
 
-<<<<<<< HEAD
-	return r.toSearchResults(ctx, agg)
-}
-
-// toSearchResults converts an Aggregator to SearchResults.
-//
-// toSearchResults relies on all WaitGroups being done since it relies on
-// collecting from the streams.
-func (r *searchResolver) toSearchResults(ctx context.Context, agg *run.Aggregator) (*SearchResults, error) {
-	matches, common, aggErrs := agg.Get()
-
-	if aggErrs == nil {
-		return nil, errors.New("aggErrs should never be nil")
-	}
-
-	ao := alertObserver{
-		Inputs:     r.SearchInputs,
-		hasResults: len(matches) > 0,
-	}
-	for _, err := range aggErrs.Errors {
-		ao.Error(ctx, err)
-	}
-	alert, err := ao.Done(&common)
-
-	r.sortResults(matches)
-
-	return &SearchResults{
-		Matches: matches,
-		Stats:   common,
-		Alert:   alert,
-	}, err
-=======
 	return finalize()
->>>>>>> cba8d072
 }
 
 // isContextError returns true if ctx.Err() is not nil or if err
