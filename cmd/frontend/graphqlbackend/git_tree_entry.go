package graphqlbackend

import (
	"context"
	"encoding/json"
	"io/fs"
	"net/url"
	"os"
	"path"
	"strings"
	"sync"
	"time"

	"github.com/inconshreveable/log15"

	"github.com/sourcegraph/sourcegraph/cmd/frontend/backend"
	"github.com/sourcegraph/sourcegraph/cmd/frontend/globals"
	"github.com/sourcegraph/sourcegraph/cmd/frontend/graphqlbackend/externallink"
	"github.com/sourcegraph/sourcegraph/cmd/frontend/internal/highlight"
	"github.com/sourcegraph/sourcegraph/internal/api"
	"github.com/sourcegraph/sourcegraph/internal/authz"
	"github.com/sourcegraph/sourcegraph/internal/cloneurls"
	resolverstubs "github.com/sourcegraph/sourcegraph/internal/codeintel/resolvers"
	"github.com/sourcegraph/sourcegraph/internal/database"
	"github.com/sourcegraph/sourcegraph/internal/gitserver"
	"github.com/sourcegraph/sourcegraph/internal/gitserver/gitdomain"
	"github.com/sourcegraph/sourcegraph/internal/symbols"
	"github.com/sourcegraph/sourcegraph/internal/trace/ot"
	"github.com/sourcegraph/sourcegraph/internal/types"
	"github.com/sourcegraph/sourcegraph/lib/errors"
)

// GitTreeEntryResolver resolves an entry in a Git tree in a repository. The entry can be any Git
// object type that is valid in a tree.
//
// Prefer using the constructor, NewGitTreeEntryResolver.
type GitTreeEntryResolver struct {
	db              database.DB
	gitserverClient gitserver.Client
	commit          *GitCommitResolver

	contentOnce      sync.Once
	fullContentBytes []byte
	contentErr       error
	// stat is this tree entry's file info. Its Name method must return the full path relative to
	// the root, not the basename.
<<<<<<< HEAD
	stat fs.FileInfo
	path string

=======
	stat          fs.FileInfo
>>>>>>> b54fa464
	isRecursive   bool  // whether entries is populated recursively (otherwise just current level of hierarchy)
	isSingleChild *bool // whether this is the single entry in its parent. Only set by the (&GitTreeEntryResolver) entries.
}

type GitTreeEntryResolverOpts struct {
	commit *GitCommitResolver
	stat   fs.FileInfo
}

type GitTreeContentPageArgs struct {
	StartLine *int32
	EndLine   *int32
}

func NewGitTreeEntryResolver(db database.DB, gitserverClient gitserver.Client, opts GitTreeEntryResolverOpts) *GitTreeEntryResolver {
	return &GitTreeEntryResolver{
		db:              db,
		commit:          opts.commit,
		stat:            opts.stat,
		gitserverClient: gitserverClient,
	}
}

func (r *GitTreeEntryResolver) Path() string { return r.stat.Name() }
func (r *GitTreeEntryResolver) Name() string { return path.Base(r.stat.Name()) }

func (r *GitTreeEntryResolver) ToGitTree() (*GitTreeEntryResolver, bool) { return r, r.IsDirectory() }
func (r *GitTreeEntryResolver) ToGitBlob() (*GitTreeEntryResolver, bool) { return r, !r.IsDirectory() }

func (r *GitTreeEntryResolver) ToVirtualFile() (*VirtualFileResolver, bool) { return nil, false }
func (r *GitTreeEntryResolver) ToBatchSpecWorkspaceFile() (BatchWorkspaceFileResolver, bool) {
	return nil, false
}

func (r *GitTreeEntryResolver) TotalLines(ctx context.Context) (int32, error) {
	// If it is a binary, return 0
	binary, err := r.Binary(ctx)
	if err != nil || binary {
		return 0, err
	}

	// We only care about the full content length here, so we just need content to be set.
	content, err := r.Content(ctx, &GitTreeContentPageArgs{})
	if err != nil {
		return 0, err
	}
	return int32(len(strings.Split(content, "\n"))), nil
}

func (r *GitTreeEntryResolver) ByteSize(ctx context.Context) (int32, error) {
	// We only care about the full content length here, so we just need content to be set.
	_, err := r.Content(ctx, &GitTreeContentPageArgs{})
	if err != nil {
		return 0, err
	}
	return int32(len(r.fullContentBytes)), nil
}

func (r *GitTreeEntryResolver) Content(ctx context.Context, args *GitTreeContentPageArgs) (string, error) {
	r.contentOnce.Do(func() {
		r.fullContentBytes, r.contentErr = r.gitserverClient.ReadFile(
			ctx,
			authz.DefaultSubRepoPermsChecker,
			r.commit.repoResolver.RepoName(),
			api.CommitID(r.commit.OID()),
			r.Path(),
		)
	})

	return pageContent(strings.Split(string(r.fullContentBytes), "\n"), args.StartLine, args.EndLine), r.contentErr
}

func pageContent(content []string, startLine, endLine *int32) string {
	totalContentLength := len(content)
	startCursor := 0
	endCursor := totalContentLength

	// Any nil or illegal value for startLine or endLine gets set to either the start or
	// end of the file respectively.

	// If startLine is set and is a legit value, set the cursor to point to it.
	if startLine != nil && *startLine > 0 {
		// The left index is inclusive, so we have to shift it back by 1
		startCursor = int(*startLine) - 1
	}
	if startCursor >= totalContentLength {
		startCursor = totalContentLength
	}

	// If endLine is set and is a legit value, set the cursor to point to it.
	if endLine != nil && *endLine >= 0 {
		endCursor = int(*endLine)
	}
	if endCursor > totalContentLength {
		endCursor = totalContentLength
	}

	// Final failsafe in case someone is really messing around with this API.
	if endCursor < startCursor {
		return strings.Join(content[0:totalContentLength], "\n")
	}

	return strings.Join(content[startCursor:endCursor], "\n")
}

func (r *GitTreeEntryResolver) RichHTML(ctx context.Context, args *GitTreeContentPageArgs) (string, error) {
	content, err := r.Content(ctx, args)
	if err != nil {
		return "", err
	}
	return richHTML(content, path.Ext(r.Path()))
}

func (r *GitTreeEntryResolver) Binary(ctx context.Context) (bool, error) {
	// We only care about the full content length here, so we just need r.fullContentLines to be set.
	_, err := r.Content(ctx, &GitTreeContentPageArgs{})
	if err != nil {
		return false, err
	}
	return highlight.IsBinary(r.fullContentBytes), nil
}

func (r *GitTreeEntryResolver) Highlight(ctx context.Context, args *HighlightArgs) (*HighlightedFileResolver, error) {
	// Currently, pagination + highlighting is not supported, throw out an error if it is attempted.
	if (args.StartLine != nil || args.EndLine != nil) && args.Format != "HTML_PLAINTEXT" {
		return nil, errors.New("pagination is not supported with formats other than HTML_PLAINTEXT, don't " +
			"set startLine or endLine with other formats")
	}

	content, err := r.Content(ctx, &GitTreeContentPageArgs{StartLine: args.StartLine, EndLine: args.EndLine})
	if err != nil {
		return nil, err
	}

	return highlightContent(ctx, args, content, r.Path(), highlight.Metadata{
		RepoName: r.commit.repoResolver.Name(),
		Revision: string(r.commit.oid),
	})
}

func (r *GitTreeEntryResolver) Commit() *GitCommitResolver { return r.commit }

func (r *GitTreeEntryResolver) Repository() *RepositoryResolver { return r.commit.repoResolver }

func (r *GitTreeEntryResolver) IsRecursive() bool { return r.isRecursive }

func (r *GitTreeEntryResolver) URL(ctx context.Context) (string, error) {
	return r.url(ctx).String(), nil
}

func (r *GitTreeEntryResolver) url(ctx context.Context) *url.URL {
	span, ctx := ot.StartSpanFromContext(ctx, "treeentry.URL") //nolint:staticcheck // OT is deprecated
	defer span.Finish()

	if submodule := r.Submodule(); submodule != nil {
		span.SetTag("Submodule", "true")
		submoduleURL := submodule.URL()
		if strings.HasPrefix(submoduleURL, "../") {
			submoduleURL = path.Join(r.Repository().Name(), submoduleURL)
		}
		repoName, err := cloneURLToRepoName(ctx, r.db, submoduleURL)
		if err != nil {
			log15.Error("Failed to resolve submodule repository name from clone URL", "cloneURL", submodule.URL(), "err", err)
			return &url.URL{}
		}
		return &url.URL{Path: "/" + repoName + "@" + submodule.Commit()}
	}
	return r.urlPath(r.commit.repoRevURL())
}

func (r *GitTreeEntryResolver) CanonicalURL() string {
	url := r.commit.canonicalRepoRevURL()
	return r.urlPath(url).String()
}

func (r *GitTreeEntryResolver) urlPath(prefix *url.URL) *url.URL {
	// Dereference to copy to avoid mutating the input
	u := *prefix
	if r.IsRoot() {
		return &u
	}

	typ := "blob"
	if r.IsDirectory() {
		typ = "tree"
	}

	u.Path = path.Join(u.Path, "-", typ, r.Path())
	return &u
}

func (r *GitTreeEntryResolver) IsDirectory() bool { return r.stat.Mode().IsDir() }

func (r *GitTreeEntryResolver) ExternalURLs(ctx context.Context) ([]*externallink.Resolver, error) {
	repo, err := r.commit.repoResolver.repo(ctx)
	if err != nil {
		return nil, err
	}
	return externallink.FileOrDir(ctx, r.db, r.gitserverClient, repo, r.commit.inputRevOrImmutableRev(), r.Path(), r.stat.Mode().IsDir())
}

func (r *GitTreeEntryResolver) RawZipArchiveURL() string {
	return globals.ExternalURL().ResolveReference(&url.URL{
		Path:     path.Join(r.Repository().URL(), "-/raw/", r.Path()),
		RawQuery: "format=zip",
	}).String()
}

func (r *GitTreeEntryResolver) Submodule() *gitSubmoduleResolver {
	if submoduleInfo, ok := r.stat.Sys().(gitdomain.Submodule); ok {
		return &gitSubmoduleResolver{submodule: submoduleInfo}
	}
	return nil
}

func cloneURLToRepoName(ctx context.Context, db database.DB, cloneURL string) (string, error) {
	span, ctx := ot.StartSpanFromContext(ctx, "cloneURLToRepoName") //nolint:staticcheck // OT is deprecated
	defer span.Finish()

	repoName, err := cloneurls.RepoSourceCloneURLToRepoName(ctx, db, cloneURL)
	if err != nil {
		return "", err
	}
	if repoName == "" {
		return "", errors.Errorf("no matching code host found for %s", cloneURL)
	}
	return string(repoName), nil
}

func CreateFileInfo(path string, isDir bool) fs.FileInfo {
	return fileInfo{path: path, isDir: isDir}
}

func (r *GitTreeEntryResolver) IsSingleChild(ctx context.Context, args *gitTreeEntryConnectionArgs) (bool, error) {
	if !r.IsDirectory() {
		return false, nil
	}
	if r.isSingleChild != nil {
		return *r.isSingleChild, nil
	}
	entries, err := r.gitserverClient.ReadDir(ctx, authz.DefaultSubRepoPermsChecker, r.commit.repoResolver.RepoName(), api.CommitID(r.commit.OID()), path.Dir(r.Path()), false)
	if err != nil {
		return false, err
	}
	return len(entries) == 1, nil
}

func (r *GitTreeEntryResolver) LSIF(ctx context.Context, args *struct{ ToolName *string }) (resolverstubs.GitBlobLSIFDataResolver, error) {
	var toolName string
	if args.ToolName != nil {
		toolName = *args.ToolName
	}

	repo, err := r.commit.repoResolver.repo(ctx)
	if err != nil {
		return nil, err
	}

	return EnterpriseResolvers.codeIntelResolver.GitBlobLSIFData(ctx, &resolverstubs.GitBlobLSIFDataArgs{
		Repo:      repo,
		Commit:    api.CommitID(r.Commit().OID()),
		Path:      r.Path(),
		ExactPath: !r.stat.IsDir(),
		ToolName:  toolName,
	})
}

func (r *GitTreeEntryResolver) CodeIntelSupport(ctx context.Context) (resolverstubs.GitBlobCodeIntelSupportResolver, error) {
	repo, err := r.commit.repoResolver.repo(ctx)
	if err != nil {
		return nil, err
	}

	return EnterpriseResolvers.codeIntelResolver.GitBlobCodeIntelInfo(ctx, &resolverstubs.GitTreeEntryCodeIntelInfoArgs{
		Repo: repo,
		Path: r.Path(),
	})
}

func (r *GitTreeEntryResolver) CodeIntelInfo(ctx context.Context) (resolverstubs.GitTreeCodeIntelSupportResolver, error) {
	repo, err := r.commit.repoResolver.repo(ctx)
	if err != nil {
		return nil, err
	}

	return EnterpriseResolvers.codeIntelResolver.GitTreeCodeIntelInfo(ctx, &resolverstubs.GitTreeEntryCodeIntelInfoArgs{
		Repo:   repo,
		Commit: string(r.Commit().OID()),
		Path:   r.Path(),
	})
}

func (r *GitTreeEntryResolver) LocalCodeIntel(ctx context.Context) (*JSONValue, error) {
	repo, err := r.commit.repoResolver.repo(ctx)
	if err != nil {
		return nil, err
	}

	payload, err := symbols.DefaultClient.LocalCodeIntel(ctx, types.RepoCommitPath{
		Repo:   string(repo.Name),
		Commit: string(r.commit.oid),
		Path:   r.Path(),
	})
	if err != nil {
		return nil, err
	}

	jsonValue, err := json.Marshal(payload)
	if err != nil {
		return nil, err
	}

	return &JSONValue{Value: string(jsonValue)}, nil
}

func (r *GitTreeEntryResolver) SymbolInfo(ctx context.Context, args *symbolInfoArgs) (*symbolInfoResolver, error) {
	if args == nil {
		return nil, errors.New("expected arguments to symbolInfo")
	}

	repo, err := r.commit.repoResolver.repo(ctx)
	if err != nil {
		return nil, err
	}

	start := types.RepoCommitPathPoint{
		RepoCommitPath: types.RepoCommitPath{
			Repo:   string(repo.Name),
			Commit: string(r.commit.oid),
			Path:   r.Path(),
		},
		Point: types.Point{
			Row:    int(args.Line),
			Column: int(args.Character),
		},
	}

	result, err := symbols.DefaultClient.SymbolInfo(ctx, start)
	if err != nil {
		return nil, err
	}

	if result == nil {
		return nil, nil
	}

	return &symbolInfoResolver{symbolInfo: result}, nil
}

func (r *GitTreeEntryResolver) LFS(ctx context.Context) (*lfsResolver, error) {
	// We only care about the full content length here, so we just need content to be set.
	content, err := r.Content(ctx, &GitTreeContentPageArgs{})
	if err != nil {
		return nil, err
	}
	return parseLFSPointer(content), nil
}

<<<<<<< HEAD
func (r *GitTreeEntryResolver) Ownership(ctx context.Context) []Ownership {
	s := backend.NewOwnService(r.gitserverClient)
	if s == nil {
		// just for testing
		return []Ownership{{
			gitTree: r,
			handle:  "@no-own-service",
			reasons: []OwnershipReason{&CodeownersFileEntry{}},
		}}
	}
	repo := r.Repository()
	if repo == nil {
		// just for testing
		return []Ownership{{
			gitTree: r,
			handle:  "@no-repo-information",
			reasons: []OwnershipReason{&CodeownersFileEntry{}},
		}}
	}
	commit := r.commit
	if commit == nil {
		// just for testing
		return []Ownership{{
			gitTree: r,
			handle:  "@no-commit-information",
			reasons: []OwnershipReason{&CodeownersFileEntry{}},
		}}
	}
	f, err := s.OwnersFile(ctx, repo.RepoMatch.Name, api.CommitID(r.commit.oid))
	if err != nil {
		// just for testing
		return []Ownership{{
			gitTree: r,
			handle:  err.Error(),
			reasons: []OwnershipReason{&CodeownersFileEntry{}},
		}}
	}
	var ship []Ownership
	for _, o := range f.FindOwners(r.path) {
		owner := o.GetEmail()
		if h := o.GetHandle(); h != "" {
			owner = "@" + h
		}
		ship = append(ship, Ownership{
			gitTree: r,
			handle:  owner,
			reasons: []OwnershipReason{&CodeownersFileEntry{}, &RecentContributor{}},
		})
	}
	// TODO: This is faked, we have no GITLOG backend, but put this just so we can see how it works
	ship = append(ship, Ownership{
		gitTree: r,
		handle:  "@test",
		reasons: []OwnershipReason{&RecentContributor{}},
	})
	return ship
}

type Ownership struct {
	// TODO: This is here just to construct a PersonResolver. We probably need just something
	// that can produce one - or we can inject one directly.
	gitTree *GitTreeEntryResolver
	handle  string
	reasons []OwnershipReason
}

func (o Ownership) Handle() string {
	return o.handle
}

func (o Ownership) Person() *PersonResolver {
	// TODO this does not work at all. Just there to satisfy the API requirements.
	return &PersonResolver{db: o.gitTree.db, name: "John Doe", email: "johndoe@example.com"}
}

func (o Ownership) Reasons() []OwnershipReason {
	return o.reasons
}

type OwnershipReason interface {
	ToCodeownersFileEntry() (*CodeownersFileEntry, bool)
	ToRecentContributor() (*RecentContributor, bool)
}

type CodeownersFileEntry struct{}

func (r *CodeownersFileEntry) ToCodeownersFileEntry() (*CodeownersFileEntry, bool) { return r, true }
func (r *CodeownersFileEntry) ToRecentContributor() (*RecentContributor, bool)     { return nil, false }
func (r *CodeownersFileEntry) Title() string                                       { return "CODEOWNERS" }
func (r *CodeownersFileEntry) Description() string                                 { return "Matches the foo/bar/baz/ rule." }

type RecentContributor struct{}

func (r *RecentContributor) ToCodeownersFileEntry() (*CodeownersFileEntry, bool) { return nil, false }
func (r *RecentContributor) ToRecentContributor() (*RecentContributor, bool)     { return r, true }
func (r *RecentContributor) Title() string                                       { return "CONTRIBUTOR" }
func (r *RecentContributor) Description() string {
	return "Made 6 changes to this file in the last 3 months"
=======
func (r *GitTreeEntryResolver) parent(ctx context.Context) (*GitTreeEntryResolver, error) {
	if r.IsRoot() {
		return nil, nil
	}

	parentPath := path.Dir(r.Path())
	return r.commit.path(ctx, parentPath, func(stat fs.FileInfo) error {
		if !stat.Mode().IsDir() {
			return errors.Errorf("not a directory: %q", parentPath)
		}
		return nil
	})
>>>>>>> b54fa464
}

type symbolInfoArgs struct {
	Line      int32
	Character int32
}

type symbolInfoResolver struct{ symbolInfo *types.SymbolInfo }

func (r *symbolInfoResolver) Definition(ctx context.Context) (*symbolLocationResolver, error) {
	return &symbolLocationResolver{location: r.symbolInfo.Definition}, nil
}

func (r *symbolInfoResolver) Hover(ctx context.Context) (*string, error) {
	return r.symbolInfo.Hover, nil
}

type symbolLocationResolver struct {
	location types.RepoCommitPathMaybeRange
}

func (r *symbolLocationResolver) Repo() string   { return r.location.Repo }
func (r *symbolLocationResolver) Commit() string { return r.location.Commit }
func (r *symbolLocationResolver) Path() string   { return r.location.Path }
func (r *symbolLocationResolver) Line() int32 {
	if r.location.Range == nil {
		return 0
	}
	return int32(r.location.Range.Row)
}

func (r *symbolLocationResolver) Character() int32 {
	if r.location.Range == nil {
		return 0
	}
	return int32(r.location.Range.Column)
}

func (r *symbolLocationResolver) Length() int32 {
	if r.location.Range == nil {
		return 0
	}
	return int32(r.location.Range.Length)
}

func (r *symbolLocationResolver) Range() (*lineRangeResolver, error) {
	if r.location.Range == nil {
		return nil, nil
	}
	return &lineRangeResolver{rnge: r.location.Range}, nil
}

type lineRangeResolver struct {
	rnge *types.Range
}

func (r *lineRangeResolver) Line() int32      { return int32(r.rnge.Row) }
func (r *lineRangeResolver) Character() int32 { return int32(r.rnge.Column) }
func (r *lineRangeResolver) Length() int32    { return int32(r.rnge.Length) }

type fileInfo struct {
	path  string
	size  int64
	isDir bool
}

func (f fileInfo) Name() string { return f.path }
func (f fileInfo) Size() int64  { return f.size }
func (f fileInfo) IsDir() bool  { return f.isDir }
func (f fileInfo) Mode() os.FileMode {
	if f.IsDir() {
		return os.ModeDir
	}
	return 0
}
func (f fileInfo) ModTime() time.Time { return time.Now() }
func (f fileInfo) Sys() any           { return any(nil) }<|MERGE_RESOLUTION|>--- conflicted
+++ resolved
@@ -44,13 +44,7 @@
 	contentErr       error
 	// stat is this tree entry's file info. Its Name method must return the full path relative to
 	// the root, not the basename.
-<<<<<<< HEAD
-	stat fs.FileInfo
-	path string
-
-=======
 	stat          fs.FileInfo
->>>>>>> b54fa464
 	isRecursive   bool  // whether entries is populated recursively (otherwise just current level of hierarchy)
 	isSingleChild *bool // whether this is the single entry in its parent. Only set by the (&GitTreeEntryResolver) entries.
 }
@@ -409,7 +403,6 @@
 	return parseLFSPointer(content), nil
 }
 
-<<<<<<< HEAD
 func (r *GitTreeEntryResolver) Ownership(ctx context.Context) []Ownership {
 	s := backend.NewOwnService(r.gitserverClient)
 	if s == nil {
@@ -448,7 +441,7 @@
 		}}
 	}
 	var ship []Ownership
-	for _, o := range f.FindOwners(r.path) {
+	for _, o := range f.FindOwners(r.stat.Name()) {
 		owner := o.GetEmail()
 		if h := o.GetHandle(); h != "" {
 			owner = "@" + h
@@ -508,7 +501,8 @@
 func (r *RecentContributor) Title() string                                       { return "CONTRIBUTOR" }
 func (r *RecentContributor) Description() string {
 	return "Made 6 changes to this file in the last 3 months"
-=======
+}
+
 func (r *GitTreeEntryResolver) parent(ctx context.Context) (*GitTreeEntryResolver, error) {
 	if r.IsRoot() {
 		return nil, nil
@@ -521,7 +515,6 @@
 		}
 		return nil
 	})
->>>>>>> b54fa464
 }
 
 type symbolInfoArgs struct {
