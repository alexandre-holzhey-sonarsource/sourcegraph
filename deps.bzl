"Bazel go dependencies"

load("@bazel_gazelle//:deps.bzl", "go_repository")

def go_dependencies():
    """The go dependencies in this macro are auto-updated by gazelle

    To update run,

        bazel run //:gazelle-update-repos
    """
    go_repository(
        name = "cc_mvdan_gofumpt",
        build_file_proto_mode = "disable_global",
        importpath = "mvdan.cc/gofumpt",
        sum = "h1:JVf4NN1mIpHogBj7ABpgOyZc65/UUOkKQFkoURsz4MM=",
        version = "v0.4.0",
    )

    go_repository(
        name = "cc_mvdan_xurls_v2",
        build_file_proto_mode = "disable_global",
        importpath = "mvdan.cc/xurls/v2",
        sum = "h1:tzxjVAj+wSBmDcF6zBB7/myTy3gX9xvi8Tyr28AuQgc=",
        version = "v2.4.0",
    )

    go_repository(
        name = "co_honnef_go_tools",
        build_file_proto_mode = "disable_global",
        importpath = "honnef.co/go/tools",
        sum = "h1:UoveltGrhghAA7ePc+e+QYDHXrBps2PqFZiHkGR/xK8=",
        version = "v0.0.1-2020.1.4",
    )
    go_repository(
        name = "com_gitea_go_chi_binding",
        build_file_proto_mode = "disable_global",
        importpath = "gitea.com/go-chi/binding",
        sum = "h1:MMSPgnVULVwV9kEBgvyEUhC9v/uviZ55hPJEMjpbNR4=",
        version = "v0.0.0-20221013104517-b29891619681",
    )
    go_repository(
        name = "com_gitea_go_chi_cache",
        build_file_proto_mode = "disable_global",
        importpath = "gitea.com/go-chi/cache",
        sum = "h1:E0npuTfDW6CT1yD8NMDVc1SK6IeRjfmRL2zlEsCEd7w=",
        version = "v0.2.0",
    )
    go_repository(
        name = "com_gitea_go_chi_captcha",
        build_file_proto_mode = "disable_global",
        importpath = "gitea.com/go-chi/captcha",
        sum = "h1:J/1i8u40TbcLP/w2w2KCkgW2PelIqYkD5UOwu8IOvVU=",
        version = "v0.0.0-20211013065431-70641c1a35d5",
    )
    go_repository(
        name = "com_gitea_go_chi_session",
        build_file_proto_mode = "disable_global",
        importpath = "gitea.com/go-chi/session",
        sum = "h1:tJQRXgZigkLeeW9LPlps9G9aMoE6LAmqigLA+wxmd1Q=",
        version = "v0.0.0-20211218221615-e3605d8b28b8",
    )
    go_repository(
        name = "com_gitea_lunny_dingtalk_webhook",
        build_file_proto_mode = "disable_global",
        importpath = "gitea.com/lunny/dingtalk_webhook",
        sum = "h1:+wWBi6Qfruqu7xJgjOIrKVQGiLUZdpKYCZewJ4clqhw=",
        version = "v0.0.0-20171025031554-e3534c89ef96",
    )
    go_repository(
        name = "com_gitea_lunny_levelqueue",
        build_file_proto_mode = "disable_global",
        importpath = "gitea.com/lunny/levelqueue",
        sum = "h1:Zc3RQWC2xOVglLciQH/ZIC5IqSk3Jn96LflGQLv18Rg=",
        version = "v0.4.2-0.20220729054728-f020868cc2f7",
    )
    go_repository(
        name = "com_github_42wim_sshsig",
        build_file_proto_mode = "disable_global",
        importpath = "github.com/42wim/sshsig",
        sum = "h1:r3qt8PCHnfjOv9PN3H+XXKmDA1dfFMIN1AislhlA/ps=",
        version = "v0.0.0-20211121163825-841cf5bbc121",
    )
    go_repository(
        name = "com_github_acomagu_bufpipe",
        build_file_proto_mode = "disable_global",
        importpath = "github.com/acomagu/bufpipe",
        sum = "h1:fxAGrHZTgQ9w5QqVItgzwj235/uYZYgbXitB+dLupOk=",
        version = "v1.0.3",
    )
    go_repository(
        name = "com_github_adalogics_go_fuzz_headers",
        build_file_proto_mode = "disable_global",
        importpath = "github.com/AdaLogics/go-fuzz-headers",
        sum = "h1:V8krnnfGj4pV65YLUm3C0/8bl7V5Nry2Pwvy3ru/wLc=",
        version = "v0.0.0-20210715213245-6c3934b029d8",
    )

    go_repository(
        name = "com_github_agext_levenshtein",
        build_file_proto_mode = "disable_global",
        importpath = "github.com/agext/levenshtein",
        sum = "h1:YB2fHEn0UJagG8T1rrWknE3ZQzWM06O8AMAatNn7lmo=",
        version = "v1.2.3",
    )
    go_repository(
        name = "com_github_agnivade_levenshtein",
        build_file_proto_mode = "disable_global",
        importpath = "github.com/agnivade/levenshtein",
        sum = "h1:3oJU7J3FGFmyhn8KHjmVaZCN5hxTr7GxgRue+sxIXdQ=",
        version = "v1.0.1",
    )

    go_repository(
        name = "com_github_ajg_form",
        build_file_proto_mode = "disable_global",
        importpath = "github.com/ajg/form",
        sum = "h1:t9c7v8JUKu/XxOGBU0yjNpaMloxGEJhUkqFRq0ibGeU=",
        version = "v1.5.1",
    )
    go_repository(
        name = "com_github_ajstarks_svgo",
        build_file_proto_mode = "disable_global",
        importpath = "github.com/ajstarks/svgo",
        sum = "h1:slYM766cy2nI3BwyRiyQj/Ud48djTMtMebDqepE95rw=",
        version = "v0.0.0-20211024235047-1546f124cd8b",
    )

    go_repository(
        name = "com_github_alecthomas_assert_v2",
        build_file_proto_mode = "disable_global",
        importpath = "github.com/alecthomas/assert/v2",
        sum = "h1:f6L/b7KE2bfA+9O4FL3CM/xJccDEwPVYd5fALBiuwvw=",
        version = "v2.2.0",
    )

    go_repository(
        name = "com_github_alecthomas_chroma",
        build_file_proto_mode = "disable_global",
        importpath = "github.com/alecthomas/chroma",
        sum = "h1:7XDcGkCQopCNKjZHfYrNLraA+M7e0fMiJ/Mfikbfjek=",
        version = "v0.10.0",
    )
    go_repository(
        name = "com_github_alecthomas_chroma_v2",
        build_file_proto_mode = "disable_global",
        importpath = "github.com/alecthomas/chroma/v2",
        sum = "h1:Loe2ZjT5x3q1bcWwemqyqEi8p11/IV/ncFCeLYDpWC4=",
        version = "v2.4.0",
    )

    go_repository(
        name = "com_github_alecthomas_kingpin",
        build_file_proto_mode = "disable_global",
        importpath = "github.com/alecthomas/kingpin",
        sum = "h1:5svnBTFgJjZvGKyYBtMB0+m5wvrbUHiqye8wRJMlnYI=",
        version = "v2.2.6+incompatible",
    )
    go_repository(
        name = "com_github_alecthomas_repr",
        build_file_proto_mode = "disable_global",
        importpath = "github.com/alecthomas/repr",
        sum = "h1:ENn2e1+J3k09gyj2shc0dHr/yjaWSHRlrJ4DPMevDqE=",
        version = "v0.1.0",
    )

    go_repository(
        name = "com_github_alecthomas_template",
        build_file_proto_mode = "disable_global",
        importpath = "github.com/alecthomas/template",
        sum = "h1:JYp7IbQjafoB+tBA3gMyHYHrpOtNuDiK/uB5uXxq5wM=",
        version = "v0.0.0-20190718012654-fb15b899a751",
    )
    go_repository(
        name = "com_github_alecthomas_units",
        build_file_proto_mode = "disable_global",
        importpath = "github.com/alecthomas/units",
        sum = "h1:s6gZFSlWYmbqAuRjVTiNNhvNRfY2Wxp9nhfyel4rklc=",
        version = "v0.0.0-20211218093645-b94a6e3cc137",
    )
    go_repository(
        name = "com_github_alexflint_go_filemutex",
        build_file_proto_mode = "disable_global",
        importpath = "github.com/alexflint/go-filemutex",
        sum = "h1:IAWuUuRYL2hETx5b8vCgwnD+xSdlsTQY6s2JjBsqLdg=",
        version = "v1.1.0",
    )

    go_repository(
        name = "com_github_amit7itz_goset",
        build_file_proto_mode = "disable_global",
        importpath = "github.com/amit7itz/goset",
        sum = "h1:LTn5swPM1a0vFr3yluIQHjvNTfbp7z87baV9x2ugS+4=",
        version = "v1.0.1",
    )

    go_repository(
        name = "com_github_andreasbriese_bbloom",
        build_file_proto_mode = "disable_global",
        importpath = "github.com/AndreasBriese/bbloom",
        sum = "h1:HD8gA2tkByhMAwYaFAX9w2l7vxvBQ5NMoxDrkhqhtn4=",
        version = "v0.0.0-20190306092124-e2d15f34fcf9",
    )
    go_repository(
        name = "com_github_andres_erbsen_clock",
        build_file_proto_mode = "disable_global",
        importpath = "github.com/andres-erbsen/clock",
        sum = "h1:MzBOUgng9orim59UnfUTLRjMpd09C5uEVQ6RPGeCaVI=",
        version = "v0.0.0-20160526145045-9e14626cd129",
    )
    go_repository(
        name = "com_github_andreyvit_diff",
        build_file_proto_mode = "disable_global",
        importpath = "github.com/andreyvit/diff",
        sum = "h1:bvNMNQO63//z+xNgfBlViaCIJKLlCJ6/fmUseuG0wVQ=",
        version = "v0.0.0-20170406064948-c7f18ee00883",
    )
    go_repository(
        name = "com_github_andybalholm_brotli",
        build_file_proto_mode = "disable_global",
        importpath = "github.com/andybalholm/brotli",
        sum = "h1:V7DdXeJtZscaqfNuAdSRuRFzuiKlHSC/Zh3zl9qY3JY=",
        version = "v1.0.4",
    )
    go_repository(
        name = "com_github_andybalholm_cascadia",
        build_file_proto_mode = "disable_global",
        importpath = "github.com/andybalholm/cascadia",
        sum = "h1:nhxRkql1kdYCc8Snf7D5/D3spOX+dBgjA6u8x004T2c=",
        version = "v1.3.1",
    )
    go_repository(
        name = "com_github_andygrunwald_go_gerrit",
        build_file_proto_mode = "disable_global",
        importpath = "github.com/andygrunwald/go-gerrit",
        sum = "h1:ohDU8MHAAE/FMlqs+KVlzLpVx3/gJ86rNO+8TZ9nea8=",
        version = "v0.0.0-20230211083816-04e01d7217b2",
    )
    go_repository(
        name = "com_github_anmitsu_go_shlex",
        build_file_proto_mode = "disable_global",
        importpath = "github.com/anmitsu/go-shlex",
        sum = "h1:9AeTilPcZAjCFIImctFaOjnTIavg87rW78vTPkQqLI8=",
        version = "v0.0.0-20200514113438-38f4b401e2be",
    )

    go_repository(
        name = "com_github_antihax_optional",
        build_file_proto_mode = "disable_global",
        importpath = "github.com/antihax/optional",
        sum = "h1:xK2lYat7ZLaVVcIuj82J8kIro4V6kDe0AUDFboUCwcg=",
        version = "v1.0.0",
    )
    go_repository(
        name = "com_github_antonmedv_expr",
        build_file_proto_mode = "disable_global",
        importpath = "github.com/antonmedv/expr",
        sum = "h1:uzMxTbpHpOqV20RrNvBKHGojNwdRpcrgoFtgF4J8xtg=",
        version = "v1.10.5",
    )

    go_repository(
        name = "com_github_aokoli_goutils",
        build_file_proto_mode = "disable_global",
        importpath = "github.com/aokoli/goutils",
        sum = "h1:7fpzNGoJ3VA8qcrm++XEE1QUe0mIwNeLa02Nwq7RDkg=",
        version = "v1.0.1",
    )

    go_repository(
        name = "com_github_armon_circbuf",
        build_file_proto_mode = "disable_global",
        importpath = "github.com/armon/circbuf",
        sum = "h1:7Ip0wMmLHLRJdrloDxZfhMm0xrLXZS8+COSu2bXmEQs=",
        version = "v0.0.0-20190214190532-5111143e8da2",
    )

    go_repository(
        name = "com_github_armon_consul_api",
        build_file_proto_mode = "disable_global",
        importpath = "github.com/armon/consul-api",
        sum = "h1:G1bPvciwNyF7IUmKXNt9Ak3m6u9DE1rF+RmtIkBpVdA=",
        version = "v0.0.0-20180202201655-eb2c6b5be1b6",
    )
    go_repository(
        name = "com_github_armon_go_metrics",
        build_file_proto_mode = "disable_global",
        importpath = "github.com/armon/go-metrics",
        sum = "h1:FR+drcQStOe+32sYyJYyZ7FIdgoGGBnwLl+flodp8Uo=",
        version = "v0.3.10",
    )
    go_repository(
        name = "com_github_armon_go_radix",
        build_file_proto_mode = "disable_global",
        importpath = "github.com/armon/go-radix",
        sum = "h1:F4z6KzEeeQIMeLFa97iZU6vupzoecKdU5TX24SNppXI=",
        version = "v1.0.0",
    )
    go_repository(
        name = "com_github_armon_go_socks5",
        build_file_proto_mode = "disable_global",
        importpath = "github.com/armon/go-socks5",
        sum = "h1:0CwZNZbxp69SHPdPJAN/hZIm0C4OItdklCFmMRWYpio=",
        version = "v0.0.0-20160902184237-e75332964ef5",
    )

    go_repository(
        name = "com_github_asaskevich_govalidator",
        build_file_proto_mode = "disable_global",
        importpath = "github.com/asaskevich/govalidator",
        sum = "h1:Byv0BzEl3/e6D5CLfI0j/7hiIEtvGVFPCZ7Ei2oq8iQ=",
        version = "v0.0.0-20210307081110-f21760c49a8d",
    )
    go_repository(
        name = "com_github_aws_aws_sdk_go",
        build_file_proto_mode = "disable_global",
        importpath = "github.com/aws/aws-sdk-go",
        sum = "h1:X34pX5t0LIZXjBY11yf9JKMP3c1aZgirh+5PjtaZyJ4=",
        version = "v1.44.128",
    )
    go_repository(
        name = "com_github_aws_aws_sdk_go_v2",
        build_file_proto_mode = "disable_global",
        importpath = "github.com/aws/aws-sdk-go-v2",
        sum = "h1:wyC6p9Yfq6V2y98wfDsj6OnNQa4w2BLGCLIxzNhwOGY=",
        version = "v1.17.4",
    )
    go_repository(
        name = "com_github_aws_aws_sdk_go_v2_aws_protocol_eventstream",
        build_file_proto_mode = "disable_global",
        importpath = "github.com/aws/aws-sdk-go-v2/aws/protocol/eventstream",
        sum = "h1:SdK4Ppk5IzLs64ZMvr6MrSficMtjY2oS0WOORXTlxwU=",
        version = "v1.4.1",
    )
    go_repository(
        name = "com_github_aws_aws_sdk_go_v2_config",
        build_file_proto_mode = "disable_global",
        importpath = "github.com/aws/aws-sdk-go-v2/config",
        sum = "h1:fKs/I4wccmfrNRO9rdrbMO1NgLxct6H9rNMiPdBxHWw=",
        version = "v1.18.12",
    )
    go_repository(
        name = "com_github_aws_aws_sdk_go_v2_credentials",
        build_file_proto_mode = "disable_global",
        importpath = "github.com/aws/aws-sdk-go-v2/credentials",
        sum = "h1:Cb+HhuEnV19zHRaYYVglwvdHGMJWbdsyP4oHhw04xws=",
        version = "v1.13.12",
    )
    go_repository(
        name = "com_github_aws_aws_sdk_go_v2_feature_ec2_imds",
        build_file_proto_mode = "disable_global",
        importpath = "github.com/aws/aws-sdk-go-v2/feature/ec2/imds",
        sum = "h1:3aMfcTmoXtTZnaT86QlVaYh+BRMbvrrmZwIQ5jWqCZQ=",
        version = "v1.12.22",
    )
    go_repository(
        name = "com_github_aws_aws_sdk_go_v2_feature_s3_manager",
        build_file_proto_mode = "disable_global",
        importpath = "github.com/aws/aws-sdk-go-v2/feature/s3/manager",
        sum = "h1:JL7cY85hyjlgfA29MMyAlItX+JYIH9XsxgMBS7jtlqA=",
        version = "v1.11.10",
    )
    go_repository(
        name = "com_github_aws_aws_sdk_go_v2_internal_configsources",
        build_file_proto_mode = "disable_global",
        importpath = "github.com/aws/aws-sdk-go-v2/internal/configsources",
        sum = "h1:r+XwaCLpIvCKjBIYy/HVZujQS9tsz5ohHG3ZIe0wKoE=",
        version = "v1.1.28",
    )
    go_repository(
        name = "com_github_aws_aws_sdk_go_v2_internal_endpoints_v2",
        build_file_proto_mode = "disable_global",
        importpath = "github.com/aws/aws-sdk-go-v2/internal/endpoints/v2",
        sum = "h1:7AwGYXDdqRQYsluvKFmWoqpcOQJ4bH634SkYf3FNj/A=",
        version = "v2.4.22",
    )
    go_repository(
        name = "com_github_aws_aws_sdk_go_v2_internal_ini",
        build_file_proto_mode = "disable_global",
        importpath = "github.com/aws/aws-sdk-go-v2/internal/ini",
        sum = "h1:J4xhFd6zHhdF9jPP0FQJ6WknzBboGMBNjKOv4iTuw4A=",
        version = "v1.3.29",
    )
    go_repository(
        name = "com_github_aws_aws_sdk_go_v2_internal_v4a",
        build_file_proto_mode = "disable_global",
        importpath = "github.com/aws/aws-sdk-go-v2/internal/v4a",
        sum = "h1:C21IDZCm9Yu5xqjb3fKmxDoYvJXtw1DNlOmLZEIlY1M=",
        version = "v1.0.1",
    )

    go_repository(
        name = "com_github_aws_aws_sdk_go_v2_service_appconfig",
        build_file_proto_mode = "disable_global",
        importpath = "github.com/aws/aws-sdk-go-v2/service/appconfig",
        sum = "h1:5fez51yE//mtmaEkh9JTAcLl4xg60Ha86pE+FIqinGc=",
        version = "v1.4.2",
    )
    go_repository(
        name = "com_github_aws_aws_sdk_go_v2_service_cloudwatch",
        build_file_proto_mode = "disable_global",
        importpath = "github.com/aws/aws-sdk-go-v2/service/cloudwatch",
        sum = "h1:5WstmcviZ9X/h5nORkGT4akyLmWjrLxE9s8oKkFhkD4=",
        version = "v1.15.0",
    )
    go_repository(
        name = "com_github_aws_aws_sdk_go_v2_service_codecommit",
        build_file_proto_mode = "disable_global",
        importpath = "github.com/aws/aws-sdk-go-v2/service/codecommit",
        sum = "h1:iEqboXubLCABYFoClUyX/Bv8DfhmV39hPKdRbs21/kI=",
        version = "v1.11.0",
    )

    go_repository(
        name = "com_github_aws_aws_sdk_go_v2_service_internal_accept_encoding",
        build_file_proto_mode = "disable_global",
        importpath = "github.com/aws/aws-sdk-go-v2/service/internal/accept-encoding",
        sum = "h1:T4pFel53bkHjL2mMo+4DKE6r6AuoZnM0fg7k1/ratr4=",
        version = "v1.9.1",
    )
    go_repository(
        name = "com_github_aws_aws_sdk_go_v2_service_internal_checksum",
        build_file_proto_mode = "disable_global",
        importpath = "github.com/aws/aws-sdk-go-v2/service/internal/checksum",
        sum = "h1:9LSZqt4v1JiehyZTrQnRFf2mY/awmyYNNY/b7zqtduU=",
        version = "v1.1.5",
    )

    go_repository(
        name = "com_github_aws_aws_sdk_go_v2_service_internal_presigned_url",
        build_file_proto_mode = "disable_global",
        importpath = "github.com/aws/aws-sdk-go-v2/service/internal/presigned-url",
        sum = "h1:LjFQf8hFuMO22HkV5VWGLBvmCLBCLPivUAmpdpnp4Vs=",
        version = "v1.9.22",
    )
    go_repository(
        name = "com_github_aws_aws_sdk_go_v2_service_internal_s3shared",
        build_file_proto_mode = "disable_global",
        importpath = "github.com/aws/aws-sdk-go-v2/service/internal/s3shared",
        sum = "h1:RE/DlZLYrz1OOmq8F28IXHLksuuvlpzUbvJ+SESCZBI=",
        version = "v1.13.4",
    )
    go_repository(
        name = "com_github_aws_aws_sdk_go_v2_service_kms",
        build_file_proto_mode = "disable_global",
        importpath = "github.com/aws/aws-sdk-go-v2/service/kms",
        sum = "h1:A8FMqkP+OlnSiVY+2QakwqW0fAGnE18TqPig/T7aJU0=",
        version = "v1.14.0",
    )
    go_repository(
        name = "com_github_aws_aws_sdk_go_v2_service_s3",
        build_file_proto_mode = "disable_global",
        importpath = "github.com/aws/aws-sdk-go-v2/service/s3",
        sum = "h1:LCQKnopq2t4oQS3VKivlYTzAHCTJZZoQICM9fny7KHY=",
        version = "v1.26.9",
    )
    go_repository(
        name = "com_github_aws_aws_sdk_go_v2_service_sso",
        build_file_proto_mode = "disable_global",
        importpath = "github.com/aws/aws-sdk-go-v2/service/sso",
        sum = "h1:lQKN/LNa3qqu2cDOQZybP7oL4nMGGiFqob0jZJaR8/4=",
        version = "v1.12.1",
    )
    go_repository(
        name = "com_github_aws_aws_sdk_go_v2_service_sts",
        build_file_proto_mode = "disable_global",
        importpath = "github.com/aws/aws-sdk-go-v2/service/sts",
        sum = "h1:s49mSnsBZEXjfGBkRfmK+nPqzT7Lt3+t2SmAKNyHblw=",
        version = "v1.18.3",
    )
    go_repository(
        name = "com_github_aws_smithy_go",
        build_file_proto_mode = "disable_global",
        importpath = "github.com/aws/smithy-go",
        sum = "h1:hgz0X/DX0dGqTYpGALqXJoRKRj5oQ7150i5FdTePzO8=",
        version = "v1.13.5",
    )
    go_repository(
        name = "com_github_aybabtme_iocontrol",
        build_file_proto_mode = "disable_global",
        importpath = "github.com/aybabtme/iocontrol",
        sum = "h1:0NmehRCgyk5rljDQLKUO+cRJCnduDyn11+zGZIc9Z48=",
        version = "v0.0.0-20150809002002-ad15bcfc95a0",
    )

    go_repository(
        name = "com_github_aymerick_douceur",
        build_file_proto_mode = "disable_global",
        importpath = "github.com/aymerick/douceur",
        sum = "h1:Mv+mAeH1Q+n9Fr+oyamOlAkUNPWPlA8PPGR0QAaYuPk=",
        version = "v0.2.0",
    )
    go_repository(
        name = "com_github_aymerick_raymond",
        build_file_proto_mode = "disable_global",
        importpath = "github.com/aymerick/raymond",
        sum = "h1:Ppm0npCCsmuR9oQaBtRuZcmILVE74aXE+AmrJj8L2ns=",
        version = "v2.0.3-0.20180322193309-b565731e1464+incompatible",
    )

    go_repository(
        name = "com_github_azure_azure_sdk_for_go",
        build_file_proto_mode = "disable_global",
        importpath = "github.com/Azure/azure-sdk-for-go",
        sum = "h1:HzKLt3kIwMm4KeJYTdx9EbjRYTySD/t8i1Ee/W5EGXw=",
        version = "v65.0.0+incompatible",
    )
    go_repository(
        name = "com_github_azure_azure_sdk_for_go_sdk_azcore",
        build_file_proto_mode = "disable_global",
        importpath = "github.com/Azure/azure-sdk-for-go/sdk/azcore",
        sum = "h1:rTnT/Jrcm+figWlYz4Ixzt0SJVR2cMC8lvZcimipiEY=",
        version = "v1.4.0",
    )
    go_repository(
        name = "com_github_azure_azure_sdk_for_go_sdk_azidentity",
        build_file_proto_mode = "disable_global",
        importpath = "github.com/Azure/azure-sdk-for-go/sdk/azidentity",
        sum = "h1:QkAcEIAKbNL4KoFr4SathZPhDhF4mVwpBMFlYjyAqy8=",
        version = "v1.1.0",
    )
    go_repository(
        name = "com_github_azure_azure_sdk_for_go_sdk_internal",
        build_file_proto_mode = "disable_global",
        importpath = "github.com/Azure/azure-sdk-for-go/sdk/internal",
        sum = "h1:+5VZ72z0Qan5Bog5C+ZkgSqUbeVUd9wgtHOrIKuc5b8=",
        version = "v1.1.2",
    )
    go_repository(
        name = "com_github_azure_azure_sdk_for_go_sdk_storage_azblob",
        build_file_proto_mode = "disable_global",
        importpath = "github.com/Azure/azure-sdk-for-go/sdk/storage/azblob",
        sum = "h1:u/LLAOFgsMv7HmNL4Qufg58y+qElGOt5qv0z1mURkRY=",
        version = "v1.0.0",
    )

    go_repository(
        name = "com_github_azure_go_ansiterm",
        build_file_proto_mode = "disable_global",
        importpath = "github.com/Azure/go-ansiterm",
        sum = "h1:UQHMgLO+TxOElx5B5HZ4hJQsoJ/PvUvKRhJHDQXO8P8=",
        version = "v0.0.0-20210617225240-d185dfc1b5a1",
    )
    go_repository(
        name = "com_github_azure_go_autorest",
        build_file_proto_mode = "disable_global",
        importpath = "github.com/Azure/go-autorest",
        sum = "h1:V5VMDjClD3GiElqLWO7mz2MxNAK/vTfRHdAubSIPRgs=",
        version = "v14.2.0+incompatible",
    )
    go_repository(
        name = "com_github_azure_go_autorest_autorest",
        build_file_proto_mode = "disable_global",
        importpath = "github.com/Azure/go-autorest/autorest",
        sum = "h1:ndAExarwr5Y+GaHE6VCaY1kyS/HwwGGyuimVhWsHOEM=",
        version = "v0.11.28",
    )
    go_repository(
        name = "com_github_azure_go_autorest_autorest_adal",
        build_file_proto_mode = "disable_global",
        importpath = "github.com/Azure/go-autorest/autorest/adal",
        sum = "h1:jjQnVFXPfekaqb8vIsv2G1lxshoW+oGv4MDlhRtnYZk=",
        version = "v0.9.21",
    )

    go_repository(
        name = "com_github_azure_go_autorest_autorest_date",
        build_file_proto_mode = "disable_global",
        importpath = "github.com/Azure/go-autorest/autorest/date",
        sum = "h1:7gUk1U5M/CQbp9WoqinNzJar+8KY+LPI6wiWrP/myHw=",
        version = "v0.3.0",
    )
    go_repository(
        name = "com_github_azure_go_autorest_autorest_mocks",
        build_file_proto_mode = "disable_global",
        importpath = "github.com/Azure/go-autorest/autorest/mocks",
        sum = "h1:K0laFcLE6VLTOwNgSxaGbUcLPuGXlNkbVvq4cW4nIHk=",
        version = "v0.4.1",
    )

    go_repository(
        name = "com_github_azure_go_autorest_autorest_to",
        build_file_proto_mode = "disable_global",
        importpath = "github.com/Azure/go-autorest/autorest/to",
        sum = "h1:oXVqrxakqqV1UZdSazDOPOLvOIz+XA683u8EctwboHk=",
        version = "v0.4.0",
    )
    go_repository(
        name = "com_github_azure_go_autorest_autorest_validation",
        build_file_proto_mode = "disable_global",
        importpath = "github.com/Azure/go-autorest/autorest/validation",
        sum = "h1:AgyqjAd94fwNAoTjl/WQXg4VvFeRFpO+UhNyRXqF1ac=",
        version = "v0.3.1",
    )
    go_repository(
        name = "com_github_azure_go_autorest_logger",
        build_file_proto_mode = "disable_global",
        importpath = "github.com/Azure/go-autorest/logger",
        sum = "h1:IG7i4p/mDa2Ce4TRyAO8IHnVhAVF3RFU+ZtXWSmf4Tg=",
        version = "v0.2.1",
    )
    go_repository(
        name = "com_github_azure_go_autorest_tracing",
        build_file_proto_mode = "disable_global",
        importpath = "github.com/Azure/go-autorest/tracing",
        sum = "h1:TYi4+3m5t6K48TGI9AUdb+IzbnSxvnvUMfuitfgcfuo=",
        version = "v0.6.0",
    )
    go_repository(
        name = "com_github_azure_go_ntlmssp",
        build_file_proto_mode = "disable_global",
        importpath = "github.com/Azure/go-ntlmssp",
        sum = "h1:NeAW1fUYUEWhft7pkxDf6WoUvEZJ/uOKsvtpjLnn8MU=",
        version = "v0.0.0-20220621081337-cb9428e4ac1e",
    )
    go_repository(
        name = "com_github_azuread_microsoft_authentication_library_for_go",
        build_file_proto_mode = "disable_global",
        importpath = "github.com/AzureAD/microsoft-authentication-library-for-go",
        sum = "h1:XMEdVDFxgulDDl0lQmAZS6j8gRQ/0pJ+ZpXH2FHVtDc=",
        version = "v0.6.0",
    )

    go_repository(
        name = "com_github_bahlo_generic_list_go",
        build_file_proto_mode = "disable_global",
        importpath = "github.com/bahlo/generic-list-go",
        sum = "h1:5sz/EEAK+ls5wF+NeqDpk5+iNdMDXrh3z3nPnH1Wvgk=",
        version = "v0.2.0",
    )
    go_repository(
        name = "com_github_becheran_wildmatch_go",
        build_file_proto_mode = "disable_global",
        importpath = "github.com/becheran/wildmatch-go",
        sum = "h1:mE3dGGkTmpKtT4Z+88t8RStG40yN9T+kFEGj2PZFSzA=",
        version = "v1.0.0",
    )

    go_repository(
        name = "com_github_beevik_etree",
        build_file_proto_mode = "disable_global",
        importpath = "github.com/beevik/etree",
        sum = "h1:T0xke/WvNtMoCqgzPhkX2r4rjY3GDZFi+FjpRZY2Jbs=",
        version = "v1.1.0",
    )

    go_repository(
        name = "com_github_benbjohnson_clock",
        build_file_proto_mode = "disable_global",
        importpath = "github.com/benbjohnson/clock",
        sum = "h1:ip6w0uFQkncKQ979AypyG0ER7mqUSBdKLOgAle/AT8A=",
        version = "v1.3.0",
    )
    go_repository(
        name = "com_github_beorn7_perks",
        build_file_proto_mode = "disable_global",
        importpath = "github.com/beorn7/perks",
        sum = "h1:VlbKKnNfV8bJzeqoa4cOKqO6bYr3WgKZxO8Z16+hsOM=",
        version = "v1.0.1",
    )
    go_repository(
        name = "com_github_bgentry_speakeasy",
        build_file_proto_mode = "disable_global",
        importpath = "github.com/bgentry/speakeasy",
        sum = "h1:ByYyxL9InA1OWqxJqqp2A5pYHUrCiAL6K3J+LKSsQkY=",
        version = "v0.1.0",
    )
    go_repository(
        name = "com_github_bitly_go_simplejson",
        build_file_proto_mode = "disable_global",
        importpath = "github.com/bitly/go-simplejson",
        sum = "h1:6IH+V8/tVMab511d5bn4M7EwGXZf9Hj6i2xSwkNEM+Y=",
        version = "v0.5.0",
    )
    go_repository(
        name = "com_github_bits_and_blooms_bitset",
        build_file_proto_mode = "disable_global",
        importpath = "github.com/bits-and-blooms/bitset",
        sum = "h1:NpE8frKRLGHIcEzkR+gZhiioW1+WbYV6fKwD6ZIpQT8=",
        version = "v1.5.0",
    )
    go_repository(
        name = "com_github_bketelsen_crypt",
        build_file_proto_mode = "disable_global",
        importpath = "github.com/bketelsen/crypt",
        sum = "h1:w/jqZtC9YD4DS/Vp9GhWfWcCpuAL58oTnLoI8vE9YHU=",
        version = "v0.0.4",
    )
    go_repository(
        name = "com_github_blang_semver",
        build_file_proto_mode = "disable_global",
        importpath = "github.com/blang/semver",
        sum = "h1:cQNTCjp13qL8KC3Nbxr/y2Bqb63oX6wdnnjpJbkM4JQ=",
        version = "v3.5.1+incompatible",
    )

    go_repository(
        name = "com_github_blevesearch_bleve_index_api",
        build_file_proto_mode = "disable_global",
        importpath = "github.com/blevesearch/bleve_index_api",
        sum = "h1:mtlzsyJjMIlDngqqB1mq8kPryUMIuEVVbRbJHOWEexU=",
        version = "v1.0.4",
    )
    go_repository(
        name = "com_github_blevesearch_bleve_v2",
        build_file_proto_mode = "disable_global",
        importpath = "github.com/blevesearch/bleve/v2",
        sum = "h1:1wuR7eB8Fk9UaCaBUfnQt5V7zIpi4VDok9ExN7Rl+/8=",
        version = "v2.3.5",
    )
    go_repository(
        name = "com_github_blevesearch_geo",
        build_file_proto_mode = "disable_global",
        importpath = "github.com/blevesearch/geo",
        sum = "h1:0NybEduqE5fduFRYiUKF0uqybAIFKXYjkBdXKYn7oA4=",
        version = "v0.1.15",
    )
    go_repository(
        name = "com_github_blevesearch_go_porterstemmer",
        build_file_proto_mode = "disable_global",
        importpath = "github.com/blevesearch/go-porterstemmer",
        sum = "h1:GtmsqID0aZdCSNiY8SkuPJ12pD4jI+DdXTAn4YRcHCo=",
        version = "v1.0.3",
    )
    go_repository(
        name = "com_github_blevesearch_gtreap",
        build_file_proto_mode = "disable_global",
        importpath = "github.com/blevesearch/gtreap",
        sum = "h1:2JWigFrzDMR+42WGIN/V2p0cUvn4UP3C4Q5nmaZGW8Y=",
        version = "v0.1.1",
    )
    go_repository(
        name = "com_github_blevesearch_mmap_go",
        build_file_proto_mode = "disable_global",
        importpath = "github.com/blevesearch/mmap-go",
        sum = "h1:OVhDhT5B/M1HNPpYPBKIEJaD0F3Si+CrEKULGCDPWmc=",
        version = "v1.0.4",
    )
    go_repository(
        name = "com_github_blevesearch_scorch_segment_api_v2",
        build_file_proto_mode = "disable_global",
        importpath = "github.com/blevesearch/scorch_segment_api/v2",
        sum = "h1:2UzpR2dR5DvSZk8tVJkcQ7D5xhoK/UBelYw8ttBHrRQ=",
        version = "v2.1.3",
    )
    go_repository(
        name = "com_github_blevesearch_segment",
        build_file_proto_mode = "disable_global",
        importpath = "github.com/blevesearch/segment",
        sum = "h1:5lG7yBCx98or7gK2cHMKPukPZ/31Kag7nONpoBt22Ac=",
        version = "v0.9.0",
    )
    go_repository(
        name = "com_github_blevesearch_snowballstem",
        build_file_proto_mode = "disable_global",
        importpath = "github.com/blevesearch/snowballstem",
        sum = "h1:lMQ189YspGP6sXvZQ4WZ+MLawfV8wOmPoD/iWeNXm8s=",
        version = "v0.9.0",
    )
    go_repository(
        name = "com_github_blevesearch_upsidedown_store_api",
        build_file_proto_mode = "disable_global",
        importpath = "github.com/blevesearch/upsidedown_store_api",
        sum = "h1:1SYRwyoFLwG3sj0ed89RLtM15amfX2pXlYbFOnF8zNU=",
        version = "v1.0.1",
    )
    go_repository(
        name = "com_github_blevesearch_vellum",
        build_file_proto_mode = "disable_global",
        importpath = "github.com/blevesearch/vellum",
        sum = "h1:PL+NWVk3dDGPCV0hoDu9XLLJgqU4E5s/dOeEJByQ2uQ=",
        version = "v1.0.9",
    )
    go_repository(
        name = "com_github_blevesearch_zapx_v11",
        build_file_proto_mode = "disable_global",
        importpath = "github.com/blevesearch/zapx/v11",
        sum = "h1:50jET4HUJ6eCqGxdhUt+mjybMvEX2MWyqLGtCx3yUgc=",
        version = "v11.3.6",
    )
    go_repository(
        name = "com_github_blevesearch_zapx_v12",
        build_file_proto_mode = "disable_global",
        importpath = "github.com/blevesearch/zapx/v12",
        sum = "h1:G304NHBLgQeZ+IHK/XRCM0nhHqAts8MEvHI6LhoDNM4=",
        version = "v12.3.6",
    )
    go_repository(
        name = "com_github_blevesearch_zapx_v13",
        build_file_proto_mode = "disable_global",
        importpath = "github.com/blevesearch/zapx/v13",
        sum = "h1:vavltQHNdjQezhLZs5nIakf+w/uOa1oqZxB58Jy/3Ig=",
        version = "v13.3.6",
    )
    go_repository(
        name = "com_github_blevesearch_zapx_v14",
        build_file_proto_mode = "disable_global",
        importpath = "github.com/blevesearch/zapx/v14",
        sum = "h1:b9lub7TvcwUyJxK/cQtnN79abngKxsI7zMZnICU0WhE=",
        version = "v14.3.6",
    )
    go_repository(
        name = "com_github_blevesearch_zapx_v15",
        build_file_proto_mode = "disable_global",
        importpath = "github.com/blevesearch/zapx/v15",
        sum = "h1:VSswg/ysDxHgitcNkpUNtaTYS4j3uItpXWLAASphl6k=",
        version = "v15.3.6",
    )
    go_repository(
        name = "com_github_bmatcuk_doublestar",
        build_file_proto_mode = "disable_global",
        importpath = "github.com/bmatcuk/doublestar",
        sum = "h1:gPypJ5xD31uhX6Tf54sDPUOBXTqKH4c9aPY66CyQrS0=",
        version = "v1.3.4",
    )
    go_repository(
        name = "com_github_bmizerany_assert",
        build_file_proto_mode = "disable_global",
        importpath = "github.com/bmizerany/assert",
        sum = "h1:DDGfHa7BWjL4YnC6+E63dPcxHo2sUxDIu8g3QgEJdRY=",
        version = "v0.0.0-20160611221934-b7ed37b82869",
    )

    go_repository(
        name = "com_github_boj_redistore",
        build_file_proto_mode = "disable_global",
        importpath = "github.com/boj/redistore",
        sum = "h1:RmdPFa+slIr4SCBg4st/l/vZWVe9QJKMXGO60Bxbe04=",
        version = "v0.0.0-20180917114910-cd5dcc76aeff",
    )

    go_repository(
        name = "com_github_boombuler_barcode",
        build_file_proto_mode = "disable_global",
        importpath = "github.com/boombuler/barcode",
        sum = "h1:NDBbPmhS+EqABEs5Kg3n/5ZNjy73Pz7SIV+KCeqyXcs=",
        version = "v1.0.1",
    )

    go_repository(
        name = "com_github_bradfitz_gomemcache",
        build_file_proto_mode = "disable_global",
        importpath = "github.com/bradfitz/gomemcache",
        sum = "h1:L/QXpzIa3pOvUGt1D1lA5KjYhPBAN/3iWdP7xeFS9F0=",
        version = "v0.0.0-20190913173617-a41fca850d0b",
    )
    go_repository(
        name = "com_github_bradleyfalzon_ghinstallation_v2",
        build_file_proto_mode = "disable_global",
        importpath = "github.com/bradleyfalzon/ghinstallation/v2",
        sum = "h1:tXKVfhE7FcSkhkv0UwkLvPDeZ4kz6OXd0PKPlFqf81M=",
        version = "v2.0.4",
    )
    go_repository(
        name = "com_github_bshuster_repo_logrus_logstash_hook",
        build_file_proto_mode = "disable_global",
        importpath = "github.com/bshuster-repo/logrus-logstash-hook",
        sum = "h1:e+C0SB5R1pu//O4MQ3f9cFuPGoOVeF2fE4Og9otCc70=",
        version = "v1.0.0",
    )

    go_repository(
        name = "com_github_bufbuild_buf",
        build_file_proto_mode = "disable_global",
        importpath = "github.com/bufbuild/buf",
        sum = "h1:GqE3a8CMmcFvWPzuY3Mahf9Kf3S9XgZ/ORpfYFzO+90=",
        version = "v1.4.0",
    )
    go_repository(
        name = "com_github_buger_jsonparser",
        build_file_proto_mode = "disable_global",
        importpath = "github.com/buger/jsonparser",
        sum = "h1:2PnMjfWD7wBILjqQbt530v576A/cAbQvEW9gGIpYMUs=",
        version = "v1.1.1",
    )
    go_repository(
        name = "com_github_bugsnag_bugsnag_go",
        build_file_proto_mode = "disable_global",
        importpath = "github.com/bugsnag/bugsnag-go",
        sum = "h1:rFt+Y/IK1aEZkEHchZRSq9OQbsSzIT/OrI8YFFmRIng=",
        version = "v0.0.0-20141110184014-b1d153021fcd",
    )
    go_repository(
        name = "com_github_bugsnag_osext",
        build_file_proto_mode = "disable_global",
        importpath = "github.com/bugsnag/osext",
        sum = "h1:otBG+dV+YK+Soembjv71DPz3uX/V/6MMlSyD9JBQ6kQ=",
        version = "v0.0.0-20130617224835-0dd3f918b21b",
    )
    go_repository(
        name = "com_github_bugsnag_panicwrap",
        build_file_proto_mode = "disable_global",
        importpath = "github.com/bugsnag/panicwrap",
        sum = "h1:nvj0OLI3YqYXer/kZD8Ri1aaunCxIEsOst1BVJswV0o=",
        version = "v0.0.0-20151223152923-e2c28503fcd0",
    )
    go_repository(
        name = "com_github_buildkite_go_buildkite_v3",
        build_file_proto_mode = "disable_global",
        importpath = "github.com/buildkite/go-buildkite/v3",
        sum = "h1:5kX1fFDj3Co7cP6cqZKuW1VoCJz3u4cOx6wfdCeM4ZA=",
        version = "v3.0.1",
    )
    go_repository(
        name = "com_github_buildkite_terminal_to_html_v3",
        build_file_proto_mode = "disable_global",
        importpath = "github.com/buildkite/terminal-to-html/v3",
        sum = "h1:chdLUSpiOj/A4v3dzxyOqixXI6aw7IDA6Dk77FXsvNU=",
        version = "v3.7.0",
    )

    go_repository(
        name = "com_github_burntsushi_toml",
        build_file_proto_mode = "disable_global",
        importpath = "github.com/BurntSushi/toml",
        sum = "h1:9F2/+DoOYIOksmaJFPw1tGFy1eDnIJXg+UHjuD8lTak=",
        version = "v1.2.1",
    )
    go_repository(
        name = "com_github_burntsushi_xgb",
        build_file_proto_mode = "disable_global",
        importpath = "github.com/BurntSushi/xgb",
        sum = "h1:1BDTz0u9nC3//pOCMdNH+CiXJVYJh5UQNCOBG7jbELc=",
        version = "v0.0.0-20160522181843-27f122750802",
    )
    go_repository(
        name = "com_github_bwesterb_go_ristretto",
        build_file_proto_mode = "disable_global",
        importpath = "github.com/bwesterb/go-ristretto",
        sum = "h1:S2C0mmSjCLS3H9+zfXoIoKzl+cOncvBvt6pE+zTm5Ms=",
        version = "v1.2.2",
    )
    go_repository(
        name = "com_github_c2h5oh_datasize",
        build_file_proto_mode = "disable_global",
        importpath = "github.com/c2h5oh/datasize",
        sum = "h1:6+ZFm0flnudZzdSE0JxlhR2hKnGPcNB35BjQf4RYQDY=",
        version = "v0.0.0-20220606134207-859f65c6625b",
    )

    go_repository(
        name = "com_github_caddyserver_certmagic",
        build_file_proto_mode = "disable_global",
        importpath = "github.com/caddyserver/certmagic",
        sum = "h1:o30seC1T/dBqBCNNGNHWwj2i5/I/FMjBbTAhjADP3nE=",
        version = "v0.17.2",
    )

    go_repository(
        name = "com_github_cenkalti_backoff",
        build_file_proto_mode = "disable_global",
        importpath = "github.com/cenkalti/backoff",
        sum = "h1:tNowT99t7UNflLxfYYSlKYsBpXdEet03Pg2g16Swow4=",
        version = "v2.2.1+incompatible",
    )

    go_repository(
        name = "com_github_cenkalti_backoff_v4",
        build_file_proto_mode = "disable_global",
        importpath = "github.com/cenkalti/backoff/v4",
        sum = "h1:HN5dHm3WBOgndBH6E8V0q2jIYIR3s9yglV8k/+MN3u4=",
        version = "v4.2.0",
    )
    go_repository(
        name = "com_github_census_instrumentation_opencensus_proto",
        build_file_proto_mode = "disable_global",
        importpath = "github.com/census-instrumentation/opencensus-proto",
        sum = "h1:iKLQ0xPNFxR/2hzXZMrBo8f1j86j5WHzznCCQxV/b8g=",
        version = "v0.4.1",
    )
    go_repository(
        name = "com_github_certifi_gocertifi",
        build_file_proto_mode = "disable_global",
        importpath = "github.com/certifi/gocertifi",
        sum = "h1:S2NE3iHSwP0XV47EEXL8mWmRdEfGscSJ+7EgePNgt0s=",
        version = "v0.0.0-20210507211836-431795d63e8d",
    )

    go_repository(
        name = "com_github_cespare_xxhash",
        build_file_proto_mode = "disable_global",
        importpath = "github.com/cespare/xxhash",
        sum = "h1:a6HrQnmkObjyL+Gs60czilIUGqrzKutQD6XZog3p+ko=",
        version = "v1.1.0",
    )
    go_repository(
        name = "com_github_cespare_xxhash_v2",
        build_file_proto_mode = "disable_global",
        importpath = "github.com/cespare/xxhash/v2",
        sum = "h1:DC2CZ1Ep5Y4k3ZQ899DldepgrayRUGE6BBZ/cd9Cj44=",
        version = "v2.2.0",
    )
    go_repository(
        name = "com_github_charmbracelet_glamour",
        build_file_proto_mode = "disable_global",
        importpath = "github.com/charmbracelet/glamour",
        sum = "h1:wu15ykPdB7X6chxugG/NNfDUbyyrCLV9XBalj5wdu3g=",
        version = "v0.5.0",
    )
    go_repository(
        name = "com_github_checkpoint_restore_go_criu_v4",
        build_file_proto_mode = "disable_global",
        importpath = "github.com/checkpoint-restore/go-criu/v4",
        sum = "h1:WW2B2uxx9KWF6bGlHqhm8Okiafwwx7Y2kcpn8lCpjgo=",
        version = "v4.1.0",
    )
    go_repository(
        name = "com_github_checkpoint_restore_go_criu_v5",
        build_file_proto_mode = "disable_global",
        importpath = "github.com/checkpoint-restore/go-criu/v5",
        sum = "h1:wpFFOoomK3389ue2lAb0Boag6XPht5QYpipxmSNL4d8=",
        version = "v5.3.0",
    )

    go_repository(
        name = "com_github_chi_middleware_proxy",
        build_file_proto_mode = "disable_global",
        importpath = "github.com/chi-middleware/proxy",
        sum = "h1:4HaXUp8o2+bhHr1OhVy+VjN0+L7/07JDcn6v7YrTjrQ=",
        version = "v1.1.1",
    )

    go_repository(
        name = "com_github_chromedp_cdproto",
        build_file_proto_mode = "disable_global",
        importpath = "github.com/chromedp/cdproto",
        sum = "h1:lg5k1KAxmknil6Z19LaaeiEs5Pje7hPzRfyWSSnWLP0=",
        version = "v0.0.0-20210706234513-2bc298e8be7f",
    )
    go_repository(
        name = "com_github_chromedp_chromedp",
        build_file_proto_mode = "disable_global",
        importpath = "github.com/chromedp/chromedp",
        sum = "h1:FvgJICfjvXtDX+miuMUY0NHuY8zQvjS/TcEQEG6Ldzs=",
        version = "v0.7.3",
    )
    go_repository(
        name = "com_github_chromedp_sysutil",
        build_file_proto_mode = "disable_global",
        importpath = "github.com/chromedp/sysutil",
        sum = "h1:+ZxhTpfpZlmchB58ih/LBHX52ky7w2VhQVKQMucy3Ic=",
        version = "v1.0.0",
    )
    go_repository(
        name = "com_github_chzyer_logex",
        build_file_proto_mode = "disable_global",
        importpath = "github.com/chzyer/logex",
        sum = "h1:Swpa1K6QvQznwJRcfTfQJmTE72DqScAa40E+fbHEXEE=",
        version = "v1.1.10",
    )
    go_repository(
        name = "com_github_chzyer_readline",
        build_file_proto_mode = "disable_global",
        importpath = "github.com/chzyer/readline",
        sum = "h1:lSwwFrbNviGePhkewF1az4oLmcwqCZijQ2/Wi3BGHAI=",
        version = "v1.5.0",
    )
    go_repository(
        name = "com_github_chzyer_test",
        build_file_proto_mode = "disable_global",
        importpath = "github.com/chzyer/test",
        sum = "h1:q763qf9huN11kDQavWsoZXJNW3xEE4JJyHa5Q25/sd8=",
        version = "v0.0.0-20180213035817-a1ea475d72b1",
    )
    go_repository(
        name = "com_github_cilium_ebpf",
        build_file_proto_mode = "disable_global",
        importpath = "github.com/cilium/ebpf",
        sum = "h1:1k/q3ATgxSXRdrmPfH8d7YK0GfqVsEKZAX9dQZvs56k=",
        version = "v0.7.0",
    )

    go_repository(
        name = "com_github_client9_misspell",
        build_file_proto_mode = "disable_global",
        importpath = "github.com/client9/misspell",
        sum = "h1:ta993UF76GwbvJcIo3Y68y/M3WxlpEHPWIGDkJYwzJI=",
        version = "v0.3.4",
    )
    go_repository(
        name = "com_github_cloudflare_cfssl",
        build_file_proto_mode = "disable_global",
        importpath = "github.com/cloudflare/cfssl",
        sum = "h1:aIOUjpeuDJOpWjVJFP2ByplF53OgqG8I1S40Ggdlk3g=",
        version = "v1.6.1",
    )
    go_repository(
        name = "com_github_cloudflare_circl",
        build_file_proto_mode = "disable_global",
        importpath = "github.com/cloudflare/circl",
        patches = [
            "//third_party/com_github_cloudflare_circl:math_fp25519_BUILD_bazel.patch",  # keep
            "//third_party/com_github_cloudflare_circl:math_fp448_BUILD_bazel.patch",  # keep
            "//third_party/com_github_cloudflare_circl:dh_x25519_BUILD_bazel.patch",  # keep
            "//third_party/com_github_cloudflare_circl:dh_x448_BUILD_bazel.patch",  # keep
        ],
        sum = "h1:VWp8dY3yH69fdM7lM6A1+NhhVoDu9vqK0jOgmkQHFWk=",
        version = "v1.3.2",
    )

    go_repository(
        name = "com_github_cloudykit_fastprinter",
        build_file_proto_mode = "disable_global",
        importpath = "github.com/CloudyKit/fastprinter",
        sum = "h1:sR+/8Yb4slttB4vD+b9btVEnWgL3Q00OBTzVT8B9C0c=",
        version = "v0.0.0-20200109182630-33d98a066a53",
    )

    go_repository(
        name = "com_github_cloudykit_jet_v3",
        build_file_proto_mode = "disable_global",
        importpath = "github.com/CloudyKit/jet/v3",
        sum = "h1:1PwO5w5VCtlUUl+KTOBsTGZlhjWkcybsGaAau52tOy8=",
        version = "v3.0.0",
    )
    go_repository(
        name = "com_github_cloudykit_jet_v6",
        build_file_proto_mode = "disable_global",
        importpath = "github.com/CloudyKit/jet/v6",
        sum = "h1:hvO96X345XagdH1fAoBjpBYG4a1ghhL/QzalkduPuXk=",
        version = "v6.1.0",
    )

    go_repository(
        name = "com_github_cncf_udpa_go",
        build_file_proto_mode = "disable_global",
        importpath = "github.com/cncf/udpa/go",
        sum = "h1:QQ3GSy+MqSHxm/d8nCtnAiZdYFd45cYZPs8vOOIYKfk=",
        version = "v0.0.0-20220112060539-c52dc94e7fbe",
    )
    go_repository(
        name = "com_github_cncf_xds_go",
        build_file_proto_mode = "disable_global",
        importpath = "github.com/cncf/xds/go",
        sum = "h1:ACGZRIr7HsgBKHsueQ1yM4WaVaXh21ynwqsF8M8tXhA=",
        version = "v0.0.0-20230105202645-06c439db220b",
    )
    go_repository(
        name = "com_github_cockroachdb_apd",
        build_file_proto_mode = "disable_global",
        importpath = "github.com/cockroachdb/apd",
        sum = "h1:3LFP3629v+1aKXU5Q37mxmRxX/pIu1nijXydLShEq5I=",
        version = "v1.1.0",
    )
    go_repository(
        name = "com_github_cockroachdb_apd_v2",
        build_file_proto_mode = "disable_global",
        importpath = "github.com/cockroachdb/apd/v2",
        sum = "h1:y1Rh3tEU89D+7Tgbw+lp52T6p/GJLpDmNvr10UWqLTE=",
        version = "v2.0.1",
    )

    go_repository(
        name = "com_github_cockroachdb_datadriven",
        build_file_proto_mode = "disable_global",
        importpath = "github.com/cockroachdb/datadriven",
        sum = "h1:H9MtNqVoVhvd9nCBwOyDjUEdZCREqbIdCJD93PBm/jA=",
        version = "v1.0.2",
    )
    go_repository(
        name = "com_github_cockroachdb_errors",
        build_file_proto_mode = "disable_global",
        importpath = "github.com/cockroachdb/errors",
        sum = "h1:yFVvsI0VxmRShfawbt/laCIDy/mtTqqnvoNgiy5bEV8=",
        version = "v1.9.1",
    )
    go_repository(
        name = "com_github_cockroachdb_logtags",
        build_file_proto_mode = "disable_global",
        importpath = "github.com/cockroachdb/logtags",
        sum = "h1:r6VH0faHjZeQy818SGhaone5OnYfxFR/+AzdY3sf5aE=",
        version = "v0.0.0-20230118201751-21c54148d20b",
    )
    go_repository(
        name = "com_github_cockroachdb_redact",
        build_file_proto_mode = "disable_global",
        importpath = "github.com/cockroachdb/redact",
        sum = "h1:AKZds10rFSIj7qADf0g46UixK8NNLwWTNdCIGS5wfSQ=",
        version = "v1.1.3",
    )

    go_repository(
        name = "com_github_codegangsta_inject",
        build_file_proto_mode = "disable_global",
        importpath = "github.com/codegangsta/inject",
        sum = "h1:sDMmm+q/3+BukdIpxwO365v/Rbspp2Nt5XntgQRXq8Q=",
        version = "v0.0.0-20150114235600-33e0aa1cb7c0",
    )
    go_repository(
        name = "com_github_containerd_aufs",
        build_file_proto_mode = "disable_global",
        importpath = "github.com/containerd/aufs",
        sum = "h1:2oeJiwX5HstO7shSrPZjrohJZLzK36wvpdmzDRkL/LY=",
        version = "v1.0.0",
    )
    go_repository(
        name = "com_github_containerd_btrfs",
        build_file_proto_mode = "disable_global",
        importpath = "github.com/containerd/btrfs",
        sum = "h1:osn1exbzdub9L5SouXO5swW4ea/xVdJZ3wokxN5GrnA=",
        version = "v1.0.0",
    )

    go_repository(
        name = "com_github_containerd_cgroups",
        build_file_proto_mode = "disable_global",
        importpath = "github.com/containerd/cgroups",
        sum = "h1:jN/mbWBEaz+T1pi5OFtnkQ+8qnmEbAr1Oo1FRm5B0dA=",
        version = "v1.0.4",
    )
    go_repository(
        name = "com_github_containerd_console",
        build_file_proto_mode = "disable_global",
        importpath = "github.com/containerd/console",
        sum = "h1:lIr7SlA5PxZyMV30bDW0MGbiOPXwc63yRuCP0ARubLw=",
        version = "v1.0.3",
    )
    go_repository(
        name = "com_github_containerd_containerd",
        build_file_proto_mode = "disable_global",
        importpath = "github.com/containerd/containerd",
        sum = "h1:F0qgQPrG0P2JPgwpxWxYavrVeXAG0ezUIB9Z/4FTUAU=",
        version = "v1.6.19",
    )
    go_repository(
        name = "com_github_containerd_continuity",
        build_file_proto_mode = "disable_global",
        importpath = "github.com/containerd/continuity",
        sum = "h1:nisirsYROK15TAMVukJOUyGJjz4BNQJBVsNvAXZJ/eg=",
        version = "v0.3.0",
    )
    go_repository(
        name = "com_github_containerd_fifo",
        build_file_proto_mode = "disable_global",
        importpath = "github.com/containerd/fifo",
        sum = "h1:6PirWBr9/L7GDamKr+XM0IeUFXu5mf3M/BPpH9gaLBU=",
        version = "v1.0.0",
    )
    go_repository(
        name = "com_github_containerd_fuse_overlayfs_snapshotter",
        build_file_proto_mode = "disable_global",
        importpath = "github.com/containerd/fuse-overlayfs-snapshotter",
        sum = "h1:Xy9Tkx0tk/SsMfLDFc69wzqSrxQHYEFELHBO/Z8XO3M=",
        version = "v1.0.2",
    )
    go_repository(
        name = "com_github_containerd_go_cni",
        build_file_proto_mode = "disable_global",
        importpath = "github.com/containerd/go-cni",
        sum = "h1:el5WPymG5nRRLQF1EfB97FWob4Tdc8INg8RZMaXWZlo=",
        version = "v1.1.6",
    )
    go_repository(
        name = "com_github_containerd_go_runc",
        build_file_proto_mode = "disable_global",
        importpath = "github.com/containerd/go-runc",
        sum = "h1:oU+lLv1ULm5taqgV/CJivypVODI4SUz1znWjv3nNYS0=",
        version = "v1.0.0",
    )
    go_repository(
        name = "com_github_containerd_imgcrypt",
        build_file_proto_mode = "disable_global",
        importpath = "github.com/containerd/imgcrypt",
        sum = "h1:iKTstFebwy3Ak5UF0RHSeuCTahC5OIrPJa6vjMAM81s=",
        version = "v1.1.4",
    )
    go_repository(
        name = "com_github_containerd_nri",
        build_file_proto_mode = "disable_global",
        importpath = "github.com/containerd/nri",
        sum = "h1:6QioHRlThlKh2RkRTR4kIT3PKAcrLo3gIWnjkM4dQmQ=",
        version = "v0.1.0",
    )

    go_repository(
        name = "com_github_containerd_nydus_snapshotter",
        build_file_proto_mode = "disable_global",
        importpath = "github.com/containerd/nydus-snapshotter",
        sum = "h1:b8WahTrPkt3XsabjG2o/leN4fw3HWZYr+qxo/Z8Mfzk=",
        version = "v0.3.1",
    )

    go_repository(
        name = "com_github_containerd_stargz_snapshotter",
        build_file_proto_mode = "disable_global",
        importpath = "github.com/containerd/stargz-snapshotter",
        sum = "h1:3zr1/IkW1aEo6cMYTQeZ4L2jSuCN+F4kgGfjnuowe4U=",
        version = "v0.13.0",
    )
    go_repository(
        name = "com_github_containerd_stargz_snapshotter_estargz",
        build_file_proto_mode = "disable_global",
        importpath = "github.com/containerd/stargz-snapshotter/estargz",
        sum = "h1:fD7AwuVV+B40p0d9qVkH/Au1qhp8hn/HWJHIYjpEcfw=",
        version = "v0.13.0",
    )
    go_repository(
        name = "com_github_containerd_ttrpc",
        build_file_proto_mode = "disable_global",
        importpath = "github.com/containerd/ttrpc",
        sum = "h1:GbtyLRxb0gOLR0TYQWt3O6B0NvT8tMdorEHqIQo/lWI=",
        version = "v1.1.0",
    )
    go_repository(
        name = "com_github_containerd_typeurl",
        build_file_proto_mode = "disable_global",
        importpath = "github.com/containerd/typeurl",
        sum = "h1:Chlt8zIieDbzQFzXzAeBEF92KhExuE4p9p92/QmY7aY=",
        version = "v1.0.2",
    )
    go_repository(
        name = "com_github_containerd_zfs",
        build_file_proto_mode = "disable_global",
        importpath = "github.com/containerd/zfs",
        sum = "h1:cXLJbx+4Jj7rNsTiqVfm6i+RNLx6FFA2fMmDlEf+Wm8=",
        version = "v1.0.0",
    )

    go_repository(
        name = "com_github_containernetworking_cni",
        build_file_proto_mode = "disable_global",
        importpath = "github.com/containernetworking/cni",
        sum = "h1:ky20T7c0MvKvbMOwS/FrlbNwjEoqJEUUYfsL4b0mc4k=",
        version = "v1.1.1",
    )
    go_repository(
        name = "com_github_containernetworking_plugins",
        build_file_proto_mode = "disable_global",
        importpath = "github.com/containernetworking/plugins",
        sum = "h1:+AGfFigZ5TiQH00vhR8qPeSatj53eNGz0C1d3wVYlHE=",
        version = "v1.1.1",
    )
    go_repository(
        name = "com_github_containers_ocicrypt",
        build_file_proto_mode = "disable_global",
        importpath = "github.com/containers/ocicrypt",
        sum = "h1:uMxn2wTb4nDR7GqG3rnZSfpJXqWURfzZ7nKydzIeKpA=",
        version = "v1.1.3",
    )

    go_repository(
        name = "com_github_coreos_bbolt",
        build_file_proto_mode = "disable_global",
        importpath = "github.com/coreos/bbolt",
        sum = "h1:wZwiHHUieZCquLkDL0B8UhzreNWsPHooDAG3q34zk0s=",
        version = "v1.3.2",
    )

    go_repository(
        name = "com_github_coreos_etcd",
        build_file_proto_mode = "disable_global",
        importpath = "github.com/coreos/etcd",
        sum = "h1:8F3hqu9fGYLBifCmRCJsicFqDx/D68Rt3q1JMazcgBQ=",
        version = "v3.3.13+incompatible",
    )
    go_repository(
        name = "com_github_coreos_go_etcd",
        build_file_proto_mode = "disable_global",
        importpath = "github.com/coreos/go-etcd",
        sum = "h1:bXhRBIXoTm9BYHS3gE0TtQuyNZyeEMux2sDi4oo5YOo=",
        version = "v2.0.0+incompatible",
    )
    go_repository(
        name = "com_github_coreos_go_iptables",
        # We need to explictly turn this on, because the repository
        # has a script named "build"  at the root which makes tricks
        # gazelle into thinking it already has a Buildfile
        build_file_generation = "on",
        build_file_proto_mode = "disable_global",
        importpath = "github.com/coreos/go-iptables",
        sum = "h1:is9qnZMPYjLd8LYqmm/qlE+wwEgJIkTYdhV3rfZo4jk=",
        version = "v0.6.0",
    )
    go_repository(
        name = "com_github_coreos_go_oidc",
        build_file_proto_mode = "disable_global",
        importpath = "github.com/coreos/go-oidc",
        sum = "h1:mh48q/BqXqgjVHpy2ZY7WnWAbenxRjsz9N1i1YxjHAk=",
        version = "v2.2.1+incompatible",
    )
    go_repository(
        name = "com_github_coreos_go_oidc_v3",
        build_file_proto_mode = "disable_global",
        importpath = "github.com/coreos/go-oidc/v3",
        sum = "h1:xz7elHb/LDwm/ERpwHd+5nb7wFHL32rsr6bBOgaeu6g=",
        version = "v3.4.0",
    )

    go_repository(
        name = "com_github_coreos_go_semver",
        build_file_proto_mode = "disable_global",
        importpath = "github.com/coreos/go-semver",
        sum = "h1:wkHLiw0WNATZnSG7epLsujiMCgPAc9xhjJ4tgnAxmfM=",
        version = "v0.3.0",
    )
    go_repository(
        name = "com_github_coreos_go_systemd",
        build_file_proto_mode = "disable_global",
        importpath = "github.com/coreos/go-systemd",
        sum = "h1:JOrtw2xFKzlg+cbHpyrpLDmnN1HqhBfnX7WDiW7eG2c=",
        version = "v0.0.0-20190719114852-fd7a80b32e1f",
    )

    go_repository(
        name = "com_github_coreos_go_systemd_v22",
        build_file_proto_mode = "disable_global",
        importpath = "github.com/coreos/go-systemd/v22",
        sum = "h1:y9YHcjnjynCd/DVbg5j9L/33jQM3MxJlbj/zWskzfGU=",
        version = "v22.4.0",
    )
    go_repository(
        name = "com_github_coreos_pkg",
        build_file_proto_mode = "disable_global",
        importpath = "github.com/coreos/pkg",
        sum = "h1:lBNOc5arjvs8E5mO2tbpBpLoyyu8B6e44T7hJy6potg=",
        version = "v0.0.0-20180928190104-399ea9e2e55f",
    )
    go_repository(
        name = "com_github_couchbase_go_couchbase",
        build_file_proto_mode = "disable_global",
        importpath = "github.com/couchbase/go-couchbase",
        sum = "h1:6fX3IYPArCLhzUcyJS6wezHY8nqSvqUy9NrkMwkXSeg=",
        version = "v0.0.0-20210224140812-5740cd35f448",
    )
    go_repository(
        name = "com_github_couchbase_gomemcached",
        build_file_proto_mode = "disable_global",
        importpath = "github.com/couchbase/gomemcached",
        sum = "h1:GKLSnC6RyTXkJ9vyd0q44doU8rfe34PpKkQ+c1bsWmA=",
        version = "v0.1.2",
    )
    go_repository(
        name = "com_github_couchbase_goutils",
        build_file_proto_mode = "disable_global",
        importpath = "github.com/couchbase/goutils",
        sum = "h1:4KDlx3vjalrHD/EfsjCpV91HNX3JPaIqRtt83zZ7x+Y=",
        version = "v0.0.0-20210118111533-e33d3ffb5401",
    )
    go_repository(
        name = "com_github_cpuguy83_dockercfg",
        build_file_proto_mode = "disable_global",
        importpath = "github.com/cpuguy83/dockercfg",
        sum = "h1:/FpZ+JaygUR/lZP2NlFI2DVfrOEMAIKP5wWEJdoYe9E=",
        version = "v0.3.1",
    )

    go_repository(
        name = "com_github_cpuguy83_go_md2man",
        build_file_proto_mode = "disable_global",
        importpath = "github.com/cpuguy83/go-md2man",
        sum = "h1:BSKMNlYxDvnunlTymqtgONjNnaRV1sTpcovwwjF22jk=",
        version = "v1.0.10",
    )
    go_repository(
        name = "com_github_cpuguy83_go_md2man_v2",
        build_file_proto_mode = "disable_global",
        importpath = "github.com/cpuguy83/go-md2man/v2",
        sum = "h1:p1EgwI/C7NhT0JmVkwCD2ZBK8j4aeHQX2pMHHBfMQ6w=",
        version = "v2.0.2",
    )
    go_repository(
        name = "com_github_creack_pty",
        build_file_proto_mode = "disable_global",
        importpath = "github.com/creack/pty",
        sum = "h1:QeVUsEDNrLBW4tMgZHvxy18sKtr6VI492kBhUfhDJNI=",
        version = "v1.1.17",
    )
    go_repository(
        name = "com_github_crewjam_httperr",
        build_file_proto_mode = "disable_global",
        importpath = "github.com/crewjam/httperr",
        sum = "h1:b2BfXR8U3AlIHwNeFFvZ+BV1LFvKLlzMjzaTnZMybNo=",
        version = "v0.2.0",
    )
    go_repository(
        name = "com_github_crewjam_saml",
        build_file_proto_mode = "disable_global",
        importpath = "github.com/crewjam/saml",
        replace = "github.com/sourcegraph/saml",
        sum = "h1:S9aS/W4oJ5gSUJuTv94Gurm/3vh/qJATjfkEUrrnszU=",
        version = "v0.0.0-20220728002234-ab6b53f6f94d",
    )
    go_repository(
        name = "com_github_crewjam_saml_samlidp",
        build_file_proto_mode = "disable_global",
        importpath = "github.com/crewjam/saml/samlidp",
        sum = "h1:13Ix7LoUJ0Yu5F+s6Aw8Afc8x+n98RSJNGHpxEbcYus=",
        version = "v0.0.0-20221211125903-d951aa2d145a",
    )
    go_repository(
        name = "com_github_cyphar_filepath_securejoin",
        build_file_proto_mode = "disable_global",
        importpath = "github.com/cyphar/filepath-securejoin",
        sum = "h1:YX6ebbZCZP7VkM3scTTokDgBL2TY741X51MTk3ycuNI=",
        version = "v0.2.3",
    )
    go_repository(
        name = "com_github_d2g_dhcp4",
        build_file_proto_mode = "disable_global",
        importpath = "github.com/d2g/dhcp4",
        sum = "h1:Xo2rK1pzOm0jO6abTPIQwbAmqBIOj132otexc1mmzFc=",
        version = "v0.0.0-20170904100407-a1d1b6c41b1c",
    )
    go_repository(
        name = "com_github_d2g_dhcp4client",
        build_file_proto_mode = "disable_global",
        importpath = "github.com/d2g/dhcp4client",
        sum = "h1:suYBsYZIkSlUMEz4TAYCczKf62IA2UWC+O8+KtdOhCo=",
        version = "v1.0.0",
    )
    go_repository(
        name = "com_github_d2g_dhcp4server",
        build_file_proto_mode = "disable_global",
        importpath = "github.com/d2g/dhcp4server",
        sum = "h1:+CpLbZIeUn94m02LdEKPcgErLJ347NUwxPKs5u8ieiY=",
        version = "v0.0.0-20181031114812-7d4a0a7f59a5",
    )
    go_repository(
        name = "com_github_d2g_hardwareaddr",
        build_file_proto_mode = "disable_global",
        importpath = "github.com/d2g/hardwareaddr",
        sum = "h1:itqmmf1PFpC4n5JW+j4BU7X4MTfVurhYRTjODoPb2Y8=",
        version = "v0.0.0-20190221164911-e7d9fbe030e4",
    )
    go_repository(
        name = "com_github_danaugrs_go_tsne",
        build_file_proto_mode = "disable_global",
        importpath = "github.com/danaugrs/go-tsne",
        sum = "h1:4V3w6LD+GOVbkF0jtjAzMRczS18+Gx0/nSZ3Pub3h00=",
        version = "v0.0.0-20200708172100-6b7d1d577fd3",
    )

    go_repository(
        name = "com_github_danieljoos_wincred",
        build_file_proto_mode = "disable_global",
        importpath = "github.com/danieljoos/wincred",
        sum = "h1:QLdCxFs1/Yl4zduvBdcHB8goaYk9RARS2SgLLRuAyr0=",
        version = "v1.1.2",
    )
    go_repository(
        name = "com_github_datadog_zstd",
        build_file_proto_mode = "disable_global",
        importpath = "github.com/DataDog/zstd",
        sum = "h1:+K/VEwIAaPcHiMtQvpLD4lqW7f0Gk3xdYZmI1hD+CXo=",
        version = "v1.5.0",
    )

    go_repository(
        name = "com_github_dave_astrid",
        build_file_proto_mode = "disable_global",
        importpath = "github.com/dave/astrid",
        sum = "h1:YI1gOOdmMk3xodBao7fehcvoZsEeOyy/cfhlpCSPgM4=",
        version = "v0.0.0-20170323122508-8c2895878b14",
    )
    go_repository(
        name = "com_github_dave_brenda",
        build_file_proto_mode = "disable_global",
        importpath = "github.com/dave/brenda",
        sum = "h1:Sl1LlwXnbw7xMhq3y2x11McFu43AjDcwkllxxgZ3EZw=",
        version = "v1.1.0",
    )
    go_repository(
        name = "com_github_dave_courtney",
        build_file_proto_mode = "disable_global",
        importpath = "github.com/dave/courtney",
        sum = "h1:8aR1os2ImdIQf3Zj4oro+lD/L4Srb5VwGefqZ/jzz7U=",
        version = "v0.3.0",
    )
    go_repository(
        name = "com_github_dave_gopackages",
        build_file_proto_mode = "disable_global",
        importpath = "github.com/dave/gopackages",
        sum = "h1:l99YKCdrK4Lvb/zTupt0GMPfNbncAGf8Cv/t1sYLOg0=",
        version = "v0.0.0-20170318123100-46e7023ec56e",
    )
    go_repository(
        name = "com_github_dave_jennifer",
        build_file_proto_mode = "disable_global",
        importpath = "github.com/dave/jennifer",
        sum = "h1:HmgPN93bVDpkQyYbqhCHj5QlgvUkvEOzMyEvKLgCRrg=",
        version = "v1.5.0",
    )
    go_repository(
        name = "com_github_dave_kerr",
        build_file_proto_mode = "disable_global",
        importpath = "github.com/dave/kerr",
        sum = "h1:xURkGi4RydhyaYR6PzcyHTueQudxY4LgxN1oYEPJHa0=",
        version = "v0.0.0-20170318121727-bc25dd6abe8e",
    )
    go_repository(
        name = "com_github_dave_patsy",
        build_file_proto_mode = "disable_global",
        importpath = "github.com/dave/patsy",
        sum = "h1:1o36L4EKbZzazMk8iGC4kXpVnZ6TPxR2mZ9qVKjNNAs=",
        version = "v0.0.0-20210517141501-957256f50cba",
    )
    go_repository(
        name = "com_github_dave_rebecca",
        build_file_proto_mode = "disable_global",
        importpath = "github.com/dave/rebecca",
        sum = "h1:jxVfdOxRirbXL28vXMvUvJ1in3djwkVKXCq339qhBL0=",
        version = "v0.9.1",
    )
    go_repository(
        name = "com_github_davecgh_go_spew",
        build_file_proto_mode = "disable_global",
        importpath = "github.com/davecgh/go-spew",
        sum = "h1:vj9j/u1bqnvCEfJOwUhtlOARqs3+rkHYY13jYWTU97c=",
        version = "v1.1.1",
    )
    go_repository(
        name = "com_github_daviddengcn_go_colortext",
        build_file_proto_mode = "disable_global",
        importpath = "github.com/daviddengcn/go-colortext",
        sum = "h1:ANqDyC0ys6qCSvuEK7l3g5RaehL/Xck9EX8ATG8oKsE=",
        version = "v1.0.0",
    )

    go_repository(
        name = "com_github_denisenkom_go_mssqldb",
        build_file_proto_mode = "disable_global",
        importpath = "github.com/denisenkom/go-mssqldb",
        sum = "h1:1OcPn5GBIobjWNd+8yjfHNIaFX14B1pWI3F9HZy5KXw=",
        version = "v0.12.2",
    )

    go_repository(
        name = "com_github_dennwc_varint",
        build_file_proto_mode = "disable_global",
        importpath = "github.com/dennwc/varint",
        sum = "h1:kGNFFSSw8ToIy3obO/kKr8U9GZYUAxQEVuix4zfDWzE=",
        version = "v1.0.0",
    )
    go_repository(
        name = "com_github_denverdino_aliyungo",
        build_file_proto_mode = "disable_global",
        importpath = "github.com/denverdino/aliyungo",
        sum = "h1:p6poVbjHDkKa+wtC8frBMwQtT3BmqGYBjzMwJ63tuR4=",
        version = "v0.0.0-20190125010748-a747050bb1ba",
    )
    go_repository(
        name = "com_github_derision_test_glock",
        build_file_proto_mode = "disable_global",
        importpath = "github.com/derision-test/glock",
        sum = "h1:b6sViZG+Cm6QtdpqbfWEjaBVbzNPntIS4GzsxpS+CmM=",
        version = "v1.0.0",
    )

    go_repository(
        name = "com_github_derision_test_go_mockgen",
        build_file_proto_mode = "disable_global",
        importpath = "github.com/derision-test/go-mockgen",
        sum = "h1:b/DXAXL2FkaRPpnbYK3ODdZzklmJAwox0tkc6yyXx74=",
        version = "v1.3.7",
    )

    go_repository(
        name = "com_github_dghubble_gologin",
        build_file_proto_mode = "disable_global",
        importpath = "github.com/dghubble/gologin",
        replace = "github.com/sourcegraph/gologin",
        sum = "h1:K7hzuWsJGoU8ILHJzrXxsuvXvLHpP/g4iUk7VFj2lY8=",
        version = "v1.0.2-0.20181110030308-c6f1b62954d8",
    )
    go_repository(
        name = "com_github_dghubble_sling",
        build_file_proto_mode = "disable_global",
        importpath = "github.com/dghubble/sling",
        sum = "h1:AxjTubpVyozMvbBCtXcsWEyGGgUZutC5YGrfxPNVOcQ=",
        version = "v1.4.1",
    )

    go_repository(
        name = "com_github_dgraph_io_badger",
        build_file_proto_mode = "disable_global",
        importpath = "github.com/dgraph-io/badger",
        sum = "h1:DshxFxZWXUcO0xX476VJC07Xsr6ZCBVRHKZ93Oh7Evo=",
        version = "v1.6.0",
    )

    go_repository(
        name = "com_github_dgraph_io_ristretto",
        build_file_proto_mode = "disable_global",
        importpath = "github.com/dgraph-io/ristretto",
        sum = "h1:Jv3CGQHp9OjuMBSne1485aDpUkTKEcUqF+jm/LuerPI=",
        version = "v0.1.0",
    )

    go_repository(
        name = "com_github_dgrijalva_jwt_go",
        build_file_proto_mode = "disable_global",
        importpath = "github.com/dgrijalva/jwt-go",
        sum = "h1:7qlOGliEKZXTDg6OTjfoBKDXWrumCAMpl/TFQ4/5kLM=",
        version = "v3.2.0+incompatible",
    )
    go_repository(
        name = "com_github_dgryski_go_farm",
        build_file_proto_mode = "disable_global",
        importpath = "github.com/dgryski/go-farm",
        sum = "h1:tdlZCpZ/P9DhczCTSixgIKmwPv6+wP5DGjqLYw5SUiA=",
        version = "v0.0.0-20190423205320-6a90982ecee2",
    )
    go_repository(
        name = "com_github_dgryski_go_rendezvous",
        build_file_proto_mode = "disable_global",
        importpath = "github.com/dgryski/go-rendezvous",
        sum = "h1:lO4WD4F/rVNCu3HqELle0jiPLLBs70cWOduZpkS1E78=",
        version = "v0.0.0-20200823014737-9f7001d12a5f",
    )

    go_repository(
        name = "com_github_dgryski_go_sip13",
        build_file_proto_mode = "disable_global",
        importpath = "github.com/dgryski/go-sip13",
        sum = "h1:9cOfvEwjQxdwKuNDTQSaMKNRvwKwgZG+U4HrjeRKHso=",
        version = "v0.0.0-20200911182023-62edffca9245",
    )
    go_repository(
        name = "com_github_di_wu_parser",
        build_file_proto_mode = "disable_global",
        importpath = "github.com/di-wu/parser",
        sum = "h1:I9oHJ8spBXOeL7Wps0ffkFFFiXJf/pk7NX9lcAMqRMU=",
        version = "v0.2.2",
    )
    go_repository(
        name = "com_github_di_wu_xsd_datetime",
        build_file_proto_mode = "disable_global",
        importpath = "github.com/di-wu/xsd-datetime",
        sum = "h1:vZoGNkbzpBNoc+JyfVLEbutNDNydYV8XwHeV7eUJoxI=",
        version = "v1.0.0",
    )

    go_repository(
        name = "com_github_digitalocean_godo",
        build_file_proto_mode = "disable_global",
        importpath = "github.com/digitalocean/godo",
        sum = "h1:SAEdw63xOMmzlwCeCWjLH1GcyDPUjbSAR1Bh7VELxzc=",
        version = "v1.88.0",
    )
    go_repository(
        name = "com_github_dimchansky_utfbom",
        build_file_proto_mode = "disable_global",
        importpath = "github.com/dimchansky/utfbom",
        sum = "h1:vV6w1AhK4VMnhBno/TPVCoK9U/LP0PkLCS9tbxHdi/U=",
        version = "v1.1.1",
    )
    go_repository(
        name = "com_github_distribution_distribution_v3",
        build_file_proto_mode = "disable_global",
        importpath = "github.com/distribution/distribution/v3",
        sum = "h1:ou+y/Ko923eBli6zJ/TeB2iH38PmytV2UkHJnVdaPtU=",
        version = "v3.0.0-20220128175647-b60926597a1b",
    )

    go_repository(
        name = "com_github_djherbis_buffer",
        build_file_proto_mode = "disable_global",
        importpath = "github.com/djherbis/buffer",
        sum = "h1:PH5Dd2ss0C7CRRhQCZ2u7MssF+No9ide8Ye71nPHcrQ=",
        version = "v1.2.0",
    )
    go_repository(
        name = "com_github_djherbis_nio_v3",
        build_file_proto_mode = "disable_global",
        importpath = "github.com/djherbis/nio/v3",
        sum = "h1:6wxhnuppteMa6RHA4L81Dq7ThkZH8SwnDzXDYy95vB4=",
        version = "v3.0.1",
    )

    go_repository(
        name = "com_github_dlclark_regexp2",
        build_file_proto_mode = "disable_global",
        importpath = "github.com/dlclark/regexp2",
        sum = "h1:rJD5HeGIT/2b5CDk63FVCwZA3qgYElfg+oQK7uH5pfE=",
        version = "v1.8.0",
    )
    go_repository(
        name = "com_github_dnaeon_go_vcr",
        build_file_proto_mode = "disable_global",
        importpath = "github.com/dnaeon/go-vcr",
        sum = "h1:zHCHvJYTMh1N7xnV7zf1m1GPBF9Ad0Jk/whtQ1663qI=",
        version = "v1.2.0",
    )
    go_repository(
        name = "com_github_dnephin_pflag",
        build_file_proto_mode = "disable_global",
        importpath = "github.com/dnephin/pflag",
        sum = "h1:oxONGlWxhmUct0YzKTgrpQv9AUA1wtPBn7zuSjJqptk=",
        version = "v1.0.7",
    )

    go_repository(
        name = "com_github_docker_cli",
        build_file_proto_mode = "disable_global",
        importpath = "github.com/docker/cli",
        sum = "h1:Vl3pcUK4/LFAD56Ys3BrqgAtuwpWd/IO3amuSL0ZbP0=",
        version = "v23.0.0-rc.1+incompatible",
    )

    go_repository(
        name = "com_github_docker_distribution",
        build_file_proto_mode = "disable_global",
        importpath = "github.com/docker/distribution",
        sum = "h1:Q50tZOPR6T/hjNsyc9g8/syEs6bk8XXApsHjKukMl68=",
        version = "v2.8.1+incompatible",
    )
    go_repository(
        name = "com_github_docker_docker",
        build_file_proto_mode = "disable_global",
        importpath = "github.com/docker/docker",
        sum = "h1:vjgvJZxprTTE1A37nm+CLNAdwu6xZekyoiVlUZEINcY=",
        version = "v23.0.1+incompatible",
    )
    go_repository(
        name = "com_github_docker_docker_credential_helpers",
        build_file_proto_mode = "disable_global",
        importpath = "github.com/docker/docker-credential-helpers",
        sum = "h1:xtCHsjxogADNZcdv1pKUHXryefjlVRqWqIhk/uXJp0A=",
        version = "v0.7.0",
    )

    go_repository(
        name = "com_github_docker_go_connections",
        build_file_proto_mode = "disable_global",
        importpath = "github.com/docker/go-connections",
        sum = "h1:El9xVISelRB7BuFusrZozjnkIM5YnzCViNKohAFqRJQ=",
        version = "v0.4.0",
    )
    go_repository(
        name = "com_github_docker_go_events",
        build_file_proto_mode = "disable_global",
        importpath = "github.com/docker/go-events",
        sum = "h1:+pKlWGMw7gf6bQ+oDZB4KHQFypsfjYlq/C4rfL7D3g8=",
        version = "v0.0.0-20190806004212-e31b211e4f1c",
    )
    go_repository(
        name = "com_github_docker_go_metrics",
        build_file_proto_mode = "disable_global",
        importpath = "github.com/docker/go-metrics",
        sum = "h1:AgB/0SvBxihN0X8OR4SjsblXkbMvalQ8cjmtKQ2rQV8=",
        version = "v0.0.1",
    )

    go_repository(
        name = "com_github_docker_go_units",
        build_file_proto_mode = "disable_global",
        importpath = "github.com/docker/go-units",
        sum = "h1:69rxXcBk27SvSaaxTtLh/8llcHD8vYHT7WSdRZ/jvr4=",
        version = "v0.5.0",
    )

    go_repository(
        name = "com_github_docker_libtrust",
        build_file_proto_mode = "disable_global",
        importpath = "github.com/docker/libtrust",
        sum = "h1:ZClxb8laGDf5arXfYcAtECDFgAgHklGI8CxgjHnXKJ4=",
        version = "v0.0.0-20150114040149-fa567046d9b1",
    )
    go_repository(
        name = "com_github_docker_spdystream",
        build_file_proto_mode = "disable_global",
        importpath = "github.com/docker/spdystream",
        sum = "h1:cenwrSVm+Z7QLSV/BsnenAOcDXdX4cMv4wP0B/5QbPg=",
        version = "v0.0.0-20160310174837-449fdfce4d96",
    )

    go_repository(
        name = "com_github_docopt_docopt_go",
        build_file_proto_mode = "disable_global",
        importpath = "github.com/docopt/docopt-go",
        sum = "h1:bWDMxwH3px2JBh6AyO7hdCn/PkvCZXii8TGj7sbtEbQ=",
        version = "v0.0.0-20180111231733-ee0de3bc6815",
    )

    go_repository(
        name = "com_github_dsnet_compress",
        build_file_proto_mode = "disable_global",
        importpath = "github.com/dsnet/compress",
        sum = "h1:iFaUwBSo5Svw6L7HYpRu/0lE3e0BaElwnNO1qkNQxBY=",
        version = "v0.0.2-0.20210315054119-f66993602bf5",
    )
    go_repository(
        name = "com_github_duo_labs_webauthn",
        build_file_proto_mode = "disable_global",
        importpath = "github.com/duo-labs/webauthn",
        sum = "h1:BaeJtFDlto/NjX9t730OebRRJf2P+t9YEDz3ur18824=",
        version = "v0.0.0-20220815211337-00c9fb5711f5",
    )

    go_repository(
        name = "com_github_dustin_go_humanize",
        build_file_proto_mode = "disable_global",
        importpath = "github.com/dustin/go-humanize",
        sum = "h1:VSnTsYCnlFHaM2/igO1h6X3HA71jcobQuxemgkq4zYo=",
        version = "v1.0.0",
    )

    go_repository(
        name = "com_github_editorconfig_editorconfig_core_go_v2",
        build_file_proto_mode = "disable_global",
        importpath = "github.com/editorconfig/editorconfig-core-go/v2",
        sum = "h1:kTcVMyCvFGQmTk0S5+R7GF+y7wMHkWm4CYS5BwYWN8U=",
        version = "v2.4.5",
    )

    go_repository(
        name = "com_github_edsrzf_mmap_go",
        build_file_proto_mode = "disable_global",
        importpath = "github.com/edsrzf/mmap-go",
        sum = "h1:6EUwBLQ/Mcr1EYLE4Tn1VdW1A4ckqCQWZBw8Hr0kjpQ=",
        version = "v1.1.0",
    )
    go_repository(
        name = "com_github_eknkc_amber",
        build_file_proto_mode = "disable_global",
        importpath = "github.com/eknkc/amber",
        sum = "h1:clC1lXBpe2kTj2VHdaIu9ajZQe4kcEY9j0NsnDDBZ3o=",
        version = "v0.0.0-20171010120322-cdade1c07385",
    )
    go_repository(
        name = "com_github_elazarl_goproxy",
        build_file_proto_mode = "disable_global",
        importpath = "github.com/elazarl/goproxy",
        sum = "h1:yUdfgN0XgIJw7foRItutHYUIhlcKzcSf5vDpdhQAKTc=",
        version = "v0.0.0-20180725130230-947c36da3153",
    )
    go_repository(
        name = "com_github_elimity_com_scim",
        build_file_proto_mode = "disable_global",
        importpath = "github.com/elimity-com/scim",
        sum = "h1:6fUaAaX4Xe07LhVrHNmpfnlU41Nsto4skz4vhVqGwYk=",
        version = "v0.0.0-20220121082953-15165b1a61c8",
    )

    go_repository(
        name = "com_github_emicklei_go_restful",
        build_file_proto_mode = "disable_global",
        importpath = "github.com/emicklei/go-restful",
        sum = "h1:spTtZBk5DYEvbxMVutUuTyh1Ao2r4iyvLdACqsl/Ljk=",
        version = "v2.9.5+incompatible",
    )

    go_repository(
        name = "com_github_emicklei_go_restful_v3",
        build_file_proto_mode = "disable_global",
        importpath = "github.com/emicklei/go-restful/v3",
        sum = "h1:eCZ8ulSerjdAiaNpF7GxXIE7ZCMo1moN1qX+S609eVw=",
        version = "v3.8.0",
    )
    go_repository(
        name = "com_github_emicklei_proto",
        build_file_proto_mode = "disable_global",
        importpath = "github.com/emicklei/proto",
        sum = "h1:XbpwxmuOPrdES97FrSfpyy67SSCV/wBIKXqgJzh6hNw=",
        version = "v1.6.15",
    )
    go_repository(
        name = "com_github_emirpasic_gods",
        build_file_proto_mode = "disable_global",
        importpath = "github.com/emirpasic/gods",
        sum = "h1:FXtiHYKDGKCW2KzwZKx0iC0PQmdlorYgdFG9jPXJ1Bc=",
        version = "v1.18.1",
    )

    go_repository(
        name = "com_github_envoyproxy_go_control_plane",
        build_file_proto_mode = "disable_global",
        importpath = "github.com/envoyproxy/go-control-plane",
        sum = "h1:xdCVXxEe0Y3FQith+0cj2irwZudqGYvecuLB1HtdexY=",
        version = "v0.10.3",
    )
    go_repository(
        name = "com_github_envoyproxy_protoc_gen_validate",
        build_file_proto_mode = "disable_global",
        importpath = "github.com/envoyproxy/protoc-gen-validate",
        sum = "h1:PS7VIOgmSVhWUEeZwTe7z7zouA22Cr590PzXKbZHOVY=",
        version = "v0.9.1",
    )
    go_repository(
        name = "com_github_etcd_io_bbolt",
        build_file_proto_mode = "disable_global",
        importpath = "github.com/etcd-io/bbolt",
        sum = "h1:gSJmxrs37LgTqR/oyJBWok6k6SvXEUerFTbltIhXkBM=",
        version = "v1.3.3",
    )
    go_repository(
        name = "com_github_ethantkoenig_rupture",
        build_file_proto_mode = "disable_global",
        importpath = "github.com/ethantkoenig/rupture",
        sum = "h1:6aAXghmvtnngMgQzy7SMGdicMvkV86V4n9fT0meE5E4=",
        version = "v1.0.1",
    )

    go_repository(
        name = "com_github_evanphx_json_patch",
        build_file_proto_mode = "disable_global",
        importpath = "github.com/evanphx/json-patch",
        sum = "h1:jBYDEEiFBPxA0v50tFdvOzQQTCvpL6mnFh5mB2/l16U=",
        version = "v5.6.0+incompatible",
    )
    go_repository(
        name = "com_github_facebookgo_clock",
        build_file_proto_mode = "disable_global",
        importpath = "github.com/facebookgo/clock",
        sum = "h1:yDWHCSQ40h88yih2JAcL6Ls/kVkSE8GFACTGVnMPruw=",
        version = "v0.0.0-20150410010913-600d898af40a",
    )
    go_repository(
        name = "com_github_facebookgo_ensure",
        build_file_proto_mode = "disable_global",
        importpath = "github.com/facebookgo/ensure",
        sum = "h1:8ISkoahWXwZR41ois5lSJBSVw4D0OV19Ht/JSTzvSv0=",
        version = "v0.0.0-20200202191622-63f1cf65ac4c",
    )
    go_repository(
        name = "com_github_facebookgo_limitgroup",
        build_file_proto_mode = "disable_global",
        importpath = "github.com/facebookgo/limitgroup",
        sum = "h1:IeaD1VDVBPlx3viJT9Md8if8IxxJnO+x0JCGb054heg=",
        version = "v0.0.0-20150612190941-6abd8d71ec01",
    )
    go_repository(
        name = "com_github_facebookgo_muster",
        build_file_proto_mode = "disable_global",
        importpath = "github.com/facebookgo/muster",
        sum = "h1:a4DFiKFJiDRGFD1qIcqGLX/WlUMD9dyLSLDt+9QZgt8=",
        version = "v0.0.0-20150708232844-fd3d7953fd52",
    )
    go_repository(
        name = "com_github_facebookgo_stack",
        build_file_proto_mode = "disable_global",
        importpath = "github.com/facebookgo/stack",
        sum = "h1:JWuenKqqX8nojtoVVWjGfOF9635RETekkoH6Cc9SX0A=",
        version = "v0.0.0-20160209184415-751773369052",
    )
    go_repository(
        name = "com_github_facebookgo_subset",
        build_file_proto_mode = "disable_global",
        importpath = "github.com/facebookgo/subset",
        sum = "h1:7HZCaLC5+BZpmbhCOZJ293Lz68O7PYrF2EzeiFMwCLk=",
        version = "v0.0.0-20200203212716-c811ad88dec4",
    )

    go_repository(
        name = "com_github_fasthttp_contrib_websocket",
        build_file_proto_mode = "disable_global",
        importpath = "github.com/fasthttp-contrib/websocket",
        sum = "h1:DddqAaWDpywytcG8w/qoQ5sAN8X12d3Z3koB0C3Rxsc=",
        version = "v0.0.0-20160511215533-1f3b11f56072",
    )
    go_repository(
        name = "com_github_fatih_camelcase",
        build_file_proto_mode = "disable_global",
        importpath = "github.com/fatih/camelcase",
        sum = "h1:hxNvNX/xYBp0ovncs8WyWZrOrpBNub/JfaMvbURyft8=",
        version = "v1.0.0",
    )

    go_repository(
        name = "com_github_fatih_color",
        build_file_proto_mode = "disable_global",
        importpath = "github.com/fatih/color",
        sum = "h1:qfhVLaG5s+nCROl1zJsZRxFeYrHLqWroPOQ8BWiNb4w=",
        version = "v1.14.1",
    )
    go_repository(
        name = "com_github_fatih_structs",
        build_file_proto_mode = "disable_global",
        importpath = "github.com/fatih/structs",
        sum = "h1:Q7juDM0QtcnhCpeyLGQKyg4TOIghuNXrkL32pHAUMxo=",
        version = "v1.1.0",
    )
    go_repository(
        name = "com_github_felixge_fgprof",
        build_file_proto_mode = "disable_global",
        importpath = "github.com/felixge/fgprof",
        sum = "h1:VvyZxILNuCiUCSXtPtYmmtGvb65nqXh2QFWc0Wpf2/g=",
        version = "v0.9.3",
    )

    go_repository(
        name = "com_github_felixge_httpsnoop",
        build_file_proto_mode = "disable_global",
        importpath = "github.com/felixge/httpsnoop",
        sum = "h1:s/nj+GCswXYzN5v2DpNMuMQYe+0DDwt5WVCU6CWBdXk=",
        version = "v1.0.3",
    )
    go_repository(
        name = "com_github_fergusstrange_embedded_postgres",
        build_file_proto_mode = "disable_global",
        importpath = "github.com/fergusstrange/embedded-postgres",
        replace = "github.com/sourcegraph/embedded-postgres",
        sum = "h1:WBKvD5L1KCrrVsjDRlLU3kiErfMdnDiD4Qbg9URTcAo=",
        version = "v1.19.1-0.20230313141935-8f62b6947f2c",
    )

    go_repository(
        name = "com_github_flosch_pongo2_v4",
        build_file_proto_mode = "disable_global",
        importpath = "github.com/flosch/pongo2/v4",
        sum = "h1:gv+5Pe3vaSVmiJvh/BZa82b7/00YUGm0PIyVVLop0Hw=",
        version = "v4.0.2",
    )
    go_repository(
        name = "com_github_fogleman_gg",
        build_file_proto_mode = "disable_global",
        importpath = "github.com/fogleman/gg",
        sum = "h1:/7zJX8F6AaYQc57WQCyN9cAIz+4bCJGO9B+dyW29am8=",
        version = "v1.3.0",
    )

    go_repository(
        name = "com_github_form3tech_oss_jwt_go",
        build_file_proto_mode = "disable_global",
        importpath = "github.com/form3tech-oss/jwt-go",
        sum = "h1:7ZaBxOI7TMoYBfyA3cQHErNNyAWIKUMIwqxEtgHOs5c=",
        version = "v3.2.3+incompatible",
    )

    go_repository(
        name = "com_github_frankban_quicktest",
        build_file_proto_mode = "disable_global",
        importpath = "github.com/frankban/quicktest",
        sum = "h1:FJKSZTDHjyhriyC81FLQ0LY93eSai0ZyR/ZIkd3ZUKE=",
        version = "v1.14.3",
    )
    go_repository(
        name = "com_github_fsnotify_fsnotify",
        build_file_proto_mode = "disable_global",
        importpath = "github.com/fsnotify/fsnotify",
        sum = "h1:n+5WquG0fcWoWp6xPWfHdbskMCQaFnG6PfBrh1Ky4HY=",
        version = "v1.6.0",
    )
    go_repository(
        name = "com_github_fullsailor_pkcs7",
        build_file_proto_mode = "disable_global",
        importpath = "github.com/fullsailor/pkcs7",
        sum = "h1:RDBNVkRviHZtvDvId8XSGPu3rmpmSe+wKRcEWNgsfWU=",
        version = "v0.0.0-20190404230743-d7302db945fa",
    )

    go_repository(
        name = "com_github_fullstorydev_grpcui",
        build_file_proto_mode = "disable_global",
        importpath = "github.com/fullstorydev/grpcui",
        sum = "h1:lVXozTNkJJouBL+wpmvxMnltiwYp8mgyd0TRs93i6Rw=",
        version = "v1.3.1",
    )

    go_repository(
        name = "com_github_fullstorydev_grpcurl",
        build_file_proto_mode = "disable_global",
        importpath = "github.com/fullstorydev/grpcurl",
        sum = "h1:WylAwnPauJIofYSHqqMTC1eEfUIzqzevXyogBxnQquo=",
        version = "v1.8.6",
    )
    go_repository(
        name = "com_github_fxamacker_cbor_v2",
        build_file_proto_mode = "disable_global",
        importpath = "github.com/fxamacker/cbor/v2",
        sum = "h1:ri0ArlOR+5XunOP8CRUowT0pSJOwhW098ZCUyskZD88=",
        version = "v2.4.0",
    )
    go_repository(
        name = "com_github_garyburd_redigo",
        build_file_proto_mode = "disable_global",
        importpath = "github.com/garyburd/redigo",
        sum = "h1:Sk0u0gIncQaQD23zAoAZs2DNi2u2l5UTLi4CmCBL5v8=",
        version = "v1.1.1-0.20170914051019-70e1b1943d4f",
    )

    go_repository(
        name = "com_github_gavv_httpexpect",
        build_file_proto_mode = "disable_global",
        importpath = "github.com/gavv/httpexpect",
        sum = "h1:1X9kcRshkSKEjNJJxX9Y9mQ5BRfbxU5kORdjhlA1yX8=",
        version = "v2.0.0+incompatible",
    )
    go_repository(
        name = "com_github_gen2brain_beeep",
        build_file_proto_mode = "disable_global",
        importpath = "github.com/gen2brain/beeep",
        sum = "h1:Xh9mvwEmhbdXlRSsgn+N0zj/NqnKvpeqL08oKDHln2s=",
        version = "v0.0.0-20210529141713-5586760f0cc1",
    )
    go_repository(
        name = "com_github_getkin_kin_openapi",
        build_file_proto_mode = "disable_global",
        importpath = "github.com/getkin/kin-openapi",
        sum = "h1:j77zg3Ec+k+r+GA3d8hBoXpAc6KX9TbBPrwQGBIy2sY=",
        version = "v0.76.0",
    )
    go_repository(
        name = "com_github_getsentry_raven_go",
        build_file_proto_mode = "disable_global",
        importpath = "github.com/getsentry/raven-go",
        sum = "h1:no+xWJRb5ZI7eE8TWgIq1jLulQiIoLG0IfYxv5JYMGs=",
        version = "v0.2.0",
    )

    go_repository(
        name = "com_github_getsentry_sentry_go",
        build_file_proto_mode = "disable_global",
        importpath = "github.com/getsentry/sentry-go",
        sum = "h1:MtBW5H9QgdcJabtZcuJG80BMOwaBpkRDZkxRkNC1sN0=",
        version = "v0.18.0",
    )
    go_repository(
        name = "com_github_gfleury_go_bitbucket_v1",
        build_file_proto_mode = "disable_global",
        importpath = "github.com/gfleury/go-bitbucket-v1",
        sum = "h1:xVRGXRHjGaqT9M+mNNQrsoku+p2z/+Ei/b2gs7ZCbZw=",
        version = "v0.0.0-20220418082332-711d7d5e805f",
    )

    go_repository(
        name = "com_github_ghodss_yaml",
        build_file_proto_mode = "disable_global",
        importpath = "github.com/ghodss/yaml",
        replace = "github.com/sourcegraph/yaml",
        sum = "h1:z/MpntplPaW6QW95pzcAR/72Z5TWDyDnSo0EOcyij9o=",
        version = "v1.0.1-0.20200714132230-56936252f152",
    )
    go_repository(
        name = "com_github_gin_contrib_sse",
        build_file_proto_mode = "disable_global",
        importpath = "github.com/gin-contrib/sse",
        sum = "h1:Y/yl/+YNO8GZSjAhjMsSuLt29uWRFHdHYUb5lYOV9qE=",
        version = "v0.1.0",
    )
    go_repository(
        name = "com_github_gin_gonic_gin",
        build_file_proto_mode = "disable_global",
        importpath = "github.com/gin-gonic/gin",
        sum = "h1:4+fr/el88TOO3ewCmQr8cx/CtZ/umlIRIs5M4NTNjf8=",
        version = "v1.8.1",
    )
    go_repository(
        name = "com_github_gitchander_permutation",
        build_file_proto_mode = "disable_global",
        importpath = "github.com/gitchander/permutation",
        sum = "h1:FUKJibWQu771xr/AwLn2/PbVp9AsgqfkObByTf8kJnI=",
        version = "v0.0.0-20210517125447-a5d73722e1b1",
    )
    go_repository(
        name = "com_github_gliderlabs_ssh",
        build_file_proto_mode = "disable_global",
        importpath = "github.com/gliderlabs/ssh",
        sum = "h1:OcaySEmAQJgyYcArR+gGGTHCyE7nvhEMTlYY+Dp8CpY=",
        version = "v0.3.5",
    )
    go_repository(
        name = "com_github_globalsign_mgo",
        build_file_proto_mode = "disable_global",
        importpath = "github.com/globalsign/mgo",
        sum = "h1:DujepqpGd1hyOd7aW59XpK7Qymp8iy83xq74fLr21is=",
        version = "v0.0.0-20181015135952-eeefdecb41b8",
    )
    go_repository(
        name = "com_github_glycerine_go_unsnap_stream",
        build_file_proto_mode = "disable_global",
        importpath = "github.com/glycerine/go-unsnap-stream",
        sum = "h1:Ujru1hufTHVb++eG6OuNDKMxZnGIvF6o/u8q/8h2+I4=",
        version = "v0.0.0-20181221182339-f9677308dec2",
    )
    go_repository(
        name = "com_github_glycerine_goconvey",
        build_file_proto_mode = "disable_global",
        importpath = "github.com/glycerine/goconvey",
        sum = "h1:gclg6gY70GLy3PbkQ1AERPfmLMMagS60DKF78eWwLn8=",
        version = "v0.0.0-20190410193231-58a59202ab31",
    )

    go_repository(
        name = "com_github_go_ap_activitypub",
        build_file_proto_mode = "disable_global",
        importpath = "github.com/go-ap/activitypub",
        sum = "h1:EUMB0x7u3de/ikGBtXiLxaJbmxgiqiAcM4yjW4whApM=",
        version = "v0.0.0-20220917143152-e4e7018838c0",
    )
    go_repository(
        name = "com_github_go_ap_errors",
        build_file_proto_mode = "disable_global",
        importpath = "github.com/go-ap/errors",
        sum = "h1:A48SbkWKEciiJMbbcPzaRj9aizPUABzXFvCM3LtGGf8=",
        version = "v0.0.0-20220917143055-4283ea5dae18",
    )
    go_repository(
        name = "com_github_go_ap_jsonld",
        build_file_proto_mode = "disable_global",
        importpath = "github.com/go-ap/jsonld",
        sum = "h1:0tV3i8tE1NghMC4rXZXfD39KUbkKgIyLTsvOEmMOPCQ=",
        version = "v0.0.0-20220917142617-76bf51585778",
    )
    go_repository(
        name = "com_github_go_asn1_ber_asn1_ber",
        build_file_proto_mode = "disable_global",
        importpath = "github.com/go-asn1-ber/asn1-ber",
        sum = "h1:vXT6d/FNDiELJnLb6hGNa309LMsrCoYFvpwHDF0+Y1A=",
        version = "v1.5.4",
    )

    go_repository(
        name = "com_github_go_check_check",
        build_file_proto_mode = "disable_global",
        importpath = "github.com/go-check/check",
        sum = "h1:0gkP6mzaMqkmpcJYCFOLkIBwI7xFExG03bbkOkCvUPI=",
        version = "v0.0.0-20180628173108-788fd7840127",
    )
    go_repository(
        name = "com_github_go_chi_chi_v5",
        build_file_proto_mode = "disable_global",
        importpath = "github.com/go-chi/chi/v5",
        sum = "h1:rDTPXLDHGATaeHvVlLcR4Qe0zftYethFucbjVQ1PxU8=",
        version = "v5.0.7",
    )
    go_repository(
        name = "com_github_go_chi_cors",
        build_file_proto_mode = "disable_global",
        importpath = "github.com/go-chi/cors",
        sum = "h1:xEC8UT3Rlp2QuWNEr4Fs/c2EAGVKBwy/1vHx3bppil4=",
        version = "v1.2.1",
    )

    go_repository(
        name = "com_github_go_enry_go_enry_v2",
        build_file_proto_mode = "disable_global",
        importpath = "github.com/go-enry/go-enry/v2",
        sum = "h1:BwvNrN58JqBJhyyVdZSl5QD3xoxEEGYUrRyPh31FGhw=",
        version = "v2.8.3",
    )
    go_repository(
        name = "com_github_go_enry_go_oniguruma",
        build_file_proto_mode = "disable_global",
        importpath = "github.com/go-enry/go-oniguruma",
        sum = "h1:k8aAMuJfMrqm/56SG2lV9Cfti6tC4x8673aHCcBk+eo=",
        version = "v1.2.1",
    )
    go_repository(
        name = "com_github_go_errors_errors",
        build_file_proto_mode = "disable_global",
        importpath = "github.com/go-errors/errors",
        sum = "h1:J6MZopCL4uSllY1OfXM374weqZFFItUbrImctkmUxIA=",
        version = "v1.4.2",
    )
    go_repository(
        name = "com_github_go_fed_httpsig",
        build_file_proto_mode = "disable_global",
        importpath = "github.com/go-fed/httpsig",
        sum = "h1:oRq/fiirun5HqlEWMLIcDmLpIELlG4iGbd0s8iqgPi8=",
        version = "v1.1.1-0.20201223112313-55836744818e",
    )
    go_repository(
        name = "com_github_go_fonts_dejavu",
        build_file_proto_mode = "disable_global",
        importpath = "github.com/go-fonts/dejavu",
        sum = "h1:JSajPXURYqpr+Cu8U9bt8K+XcACIHWqWrvWCKyeFmVQ=",
        version = "v0.1.0",
    )
    go_repository(
        name = "com_github_go_fonts_latin_modern",
        build_file_proto_mode = "disable_global",
        importpath = "github.com/go-fonts/latin-modern",
        sum = "h1:5/Tv1Ek/QCr20C6ZOz15vw3g7GELYL98KWr8Hgo+3vk=",
        version = "v0.2.0",
    )

    go_repository(
        name = "com_github_go_fonts_liberation",
        build_file_proto_mode = "disable_global",
        importpath = "github.com/go-fonts/liberation",
        sum = "h1:jAkAWJP4S+OsrPLZM4/eC9iW7CtHy+HBXrEwZXWo5VM=",
        version = "v0.2.0",
    )
    go_repository(
        name = "com_github_go_fonts_stix",
        build_file_proto_mode = "disable_global",
        importpath = "github.com/go-fonts/stix",
        sum = "h1:UlZlgrvvmT/58o573ot7NFw0vZasZ5I6bcIft/oMdgg=",
        version = "v0.1.0",
    )

    go_repository(
        name = "com_github_go_git_gcfg",
        build_file_proto_mode = "disable_global",
        importpath = "github.com/go-git/gcfg",
        sum = "h1:Q5ViNfGF8zFgyJWPqYwA7qGFoMTEiBmdlkcfRmpIMa4=",
        version = "v1.5.0",
    )
    go_repository(
        name = "com_github_go_git_go_billy_v5",
        build_file_proto_mode = "disable_global",
        importpath = "github.com/go-git/go-billy/v5",
        sum = "h1:Uwp5tDRkPr+l/TnbHOQzp+tmJfLceOlbVucgpTz8ix4=",
        version = "v5.4.1",
    )
    go_repository(
        name = "com_github_go_git_go_git_fixtures_v4",
        build_file_proto_mode = "disable_global",
        importpath = "github.com/go-git/go-git-fixtures/v4",
        sum = "h1:y5z6dd3qi8Hl+stezc8p3JxDkoTRqMAlKnXHuzrfjTQ=",
        version = "v4.3.1",
    )
    go_repository(
        name = "com_github_go_git_go_git_v5",
        build_file_proto_mode = "disable_global",
        importpath = "github.com/go-git/go-git/v5",
        sum = "h1:v8lgZa5k9ylUw+OR/roJHTxR4QItsNFI5nKtAXFuynw=",
        version = "v5.5.2",
    )

    go_repository(
        name = "com_github_go_gl_glfw",
        build_file_proto_mode = "disable_global",
        importpath = "github.com/go-gl/glfw",
        sum = "h1:QbL/5oDUmRBzO9/Z7Seo6zf912W/a6Sr4Eu0G/3Jho0=",
        version = "v0.0.0-20190409004039-e6da0acd62b1",
    )
    go_repository(
        name = "com_github_go_gl_glfw_v3_3_glfw",
        build_file_proto_mode = "disable_global",
        importpath = "github.com/go-gl/glfw/v3.3/glfw",
        sum = "h1:WtGNWLvXpe6ZudgnXrq0barxBImvnnJoMEhXAzcbM0I=",
        version = "v0.0.0-20200222043503-6f7a984d4dc4",
    )
    go_repository(
        name = "com_github_go_ini_ini",
        build_file_proto_mode = "disable_global",
        importpath = "github.com/go-ini/ini",
        sum = "h1:Mujh4R/dH6YL8bxuISne3xX2+qcQ9p0IxKAP6ExWoUo=",
        version = "v1.25.4",
    )

    go_repository(
        name = "com_github_go_kit_kit",
        build_file_proto_mode = "disable_global",
        importpath = "github.com/go-kit/kit",
        sum = "h1:dXFJfIHVvUcpSgDOV+Ne6t7jXri8Tfv2uOLHUZ2XNuo=",
        version = "v0.10.0",
    )
    go_repository(
        name = "com_github_go_kit_log",
        build_file_proto_mode = "disable_global",
        importpath = "github.com/go-kit/log",
        sum = "h1:MRVx0/zhvdseW+Gza6N9rVzU/IVzaeE1SFI4raAhmBU=",
        version = "v0.2.1",
    )
    go_repository(
        name = "com_github_go_latex_latex",
        build_file_proto_mode = "disable_global",
        importpath = "github.com/go-latex/latex",
        sum = "h1:6zl3BbBhdnMkpSj2YY30qV3gDcVBGtFgVsV3+/i+mKQ=",
        version = "v0.0.0-20210823091927-c0d11ff05a81",
    )
    go_repository(
        name = "com_github_go_ldap_ldap",
        build_file_proto_mode = "disable_global",
        importpath = "github.com/go-ldap/ldap",
        sum = "h1:kD5HQcAzlQ7yrhfn+h+MSABeAy/jAJhvIJ/QDllP44g=",
        version = "v3.0.2+incompatible",
    )
    go_repository(
        name = "com_github_go_ldap_ldap_v3",
        build_file_proto_mode = "disable_global",
        importpath = "github.com/go-ldap/ldap/v3",
        sum = "h1:qPjipEpt+qDa6SI/h1fzuGWoRUY+qqQ9sOZq67/PYUs=",
        version = "v3.4.4",
    )

    go_repository(
        name = "com_github_go_logfmt_logfmt",
        build_file_proto_mode = "disable_global",
        importpath = "github.com/go-logfmt/logfmt",
        sum = "h1:otpy5pqBCBZ1ng9RQ0dPu4PN7ba75Y/aA+UpowDyNVA=",
        version = "v0.5.1",
    )
    go_repository(
        name = "com_github_go_logr_logr",
        build_file_proto_mode = "disable_global",
        importpath = "github.com/go-logr/logr",
        sum = "h1:2DntVwHkVopvECVRSlL5PSo9eG+cAkDCuckLubN+rq0=",
        version = "v1.2.3",
    )
    go_repository(
        name = "com_github_go_logr_stdr",
        build_file_proto_mode = "disable_global",
        importpath = "github.com/go-logr/stdr",
        sum = "h1:hSWxHoqTgW2S2qGc0LTAI563KZ5YKYRhT3MFKZMbjag=",
        version = "v1.2.2",
    )
    go_repository(
        name = "com_github_go_martini_martini",
        build_file_proto_mode = "disable_global",
        importpath = "github.com/go-martini/martini",
        sum = "h1:xveKWz2iaueeTaUgdetzel+U7exyigDYBryyVfV/rZk=",
        version = "v0.0.0-20170121215854-22fa46961aab",
    )
    go_repository(
        name = "com_github_go_ole_go_ole",
        build_file_proto_mode = "disable_global",
        importpath = "github.com/go-ole/go-ole",
        sum = "h1:/Fpf6oFPoeFik9ty7siob0G6Ke8QvQEuVcuChpwXzpY=",
        version = "v1.2.6",
    )

    go_repository(
        name = "com_github_go_openapi_analysis",
        build_file_proto_mode = "disable_global",
        importpath = "github.com/go-openapi/analysis",
        sum = "h1:ZDFLvSNxpDaomuCueM0BlSXxpANBlFYiBvr+GXrvIHc=",
        version = "v0.21.4",
    )
    go_repository(
        name = "com_github_go_openapi_errors",
        build_file_proto_mode = "disable_global",
        importpath = "github.com/go-openapi/errors",
        sum = "h1:rz6kiC84sqNQoqrtulzaL/VERgkoCyB6WdEkc2ujzUc=",
        version = "v0.20.3",
    )
    go_repository(
        name = "com_github_go_openapi_inflect",
        build_file_proto_mode = "disable_global",
        importpath = "github.com/go-openapi/inflect",
        sum = "h1:9jCH9scKIbHeV9m12SmPilScz6krDxKRasNNSNPXu/4=",
        version = "v0.19.0",
    )

    go_repository(
        name = "com_github_go_openapi_jsonpointer",
        build_file_proto_mode = "disable_global",
        importpath = "github.com/go-openapi/jsonpointer",
        sum = "h1:gZr+CIYByUqjcgeLXnQu2gHYQC9o73G2XUeOFYEICuY=",
        version = "v0.19.5",
    )
    go_repository(
        name = "com_github_go_openapi_jsonreference",
        build_file_proto_mode = "disable_global",
        importpath = "github.com/go-openapi/jsonreference",
        sum = "h1:MYlu0sBgChmCfJxxUKZ8g1cPWFOB37YSZqewK7OKeyA=",
        version = "v0.20.0",
    )
    go_repository(
        name = "com_github_go_openapi_loads",
        build_file_proto_mode = "disable_global",
        importpath = "github.com/go-openapi/loads",
        sum = "h1:r2a/xFIYeZ4Qd2TnGpWDIQNcP80dIaZgf704za8enro=",
        version = "v0.21.2",
    )
    go_repository(
        name = "com_github_go_openapi_runtime",
        build_file_proto_mode = "disable_global",
        importpath = "github.com/go-openapi/runtime",
        sum = "h1:yX9HMGQbz32M87ECaAhGpJjBmErO3QLcgdZj9BzGx7c=",
        version = "v0.24.2",
    )

    go_repository(
        name = "com_github_go_openapi_spec",
        build_file_proto_mode = "disable_global",
        importpath = "github.com/go-openapi/spec",
        sum = "h1:1Rlu/ZrOCCob0n+JKKJAWhNWMPW8bOZRg8FJaY+0SKI=",
        version = "v0.20.7",
    )
    go_repository(
        name = "com_github_go_openapi_strfmt",
        build_file_proto_mode = "disable_global",
        importpath = "github.com/go-openapi/strfmt",
        sum = "h1:xwhj5X6CjXEZZHMWy1zKJxvW9AfHC9pkyUjLvHtKG7o=",
        version = "v0.21.3",
    )
    go_repository(
        name = "com_github_go_openapi_swag",
        build_file_proto_mode = "disable_global",
        importpath = "github.com/go-openapi/swag",
        sum = "h1:yMBqmnQ0gyZvEb/+KzuWZOXgllrXT4SADYbvDaXHv/g=",
        version = "v0.22.3",
    )
    go_repository(
        name = "com_github_go_openapi_validate",
        build_file_proto_mode = "disable_global",
        importpath = "github.com/go-openapi/validate",
        sum = "h1:b0QecH6VslW/TxtpKgzpO1SNG7GU2FsaqKdP1E2T50Y=",
        version = "v0.22.0",
    )
    go_repository(
        name = "com_github_go_pdf_fpdf",
        build_file_proto_mode = "disable_global",
        importpath = "github.com/go-pdf/fpdf",
        sum = "h1:MlgtGIfsdMEEQJr2le6b/HNr1ZlQwxyWr77r2aj2U/8=",
        version = "v0.6.0",
    )

    go_repository(
        name = "com_github_go_playground_locales",
        build_file_proto_mode = "disable_global",
        importpath = "github.com/go-playground/locales",
        sum = "h1:u50s323jtVGugKlcYeyzC0etD1HifMjqmJqb8WugfUU=",
        version = "v0.14.0",
    )
    go_repository(
        name = "com_github_go_playground_universal_translator",
        build_file_proto_mode = "disable_global",
        importpath = "github.com/go-playground/universal-translator",
        sum = "h1:82dyy6p4OuJq4/CByFNOn/jYrnRPArHwAcmLoJZxyho=",
        version = "v0.18.0",
    )
    go_repository(
        name = "com_github_go_playground_validator_v10",
        build_file_proto_mode = "disable_global",
        importpath = "github.com/go-playground/validator/v10",
        sum = "h1:prmOlTVv+YjZjmRmNSF3VmspqJIxJWXmqUsHwfTRRkQ=",
        version = "v10.11.1",
    )
    go_repository(
        name = "com_github_go_redis_redis",
        build_file_proto_mode = "disable_global",
        importpath = "github.com/go-redis/redis",
        sum = "h1:BKZuG6mCnRj5AOaWJXoCgf6rqTYnYJLe4en2hxT7r9o=",
        version = "v6.15.8+incompatible",
    )
    go_repository(
        name = "com_github_go_redis_redis_v8",
        build_file_proto_mode = "disable_global",
        importpath = "github.com/go-redis/redis/v8",
        sum = "h1:AcZZR7igkdvfVmQTPnu9WE37LRrO/YrBH5zWyjDC0oI=",
        version = "v8.11.5",
    )

    go_repository(
        name = "com_github_go_resty_resty_v2",
        build_file_proto_mode = "disable_global",
        importpath = "github.com/go-resty/resty/v2",
        sum = "h1:JVrqSeQfdhYRFk24TvhTZWU0q8lfCojxZQFi3Ou7+uY=",
        version = "v2.1.1-0.20191201195748-d7b97669fe48",
    )
    go_repository(
        name = "com_github_go_sql_driver_mysql",
        build_file_proto_mode = "disable_global",
        importpath = "github.com/go-sql-driver/mysql",
        sum = "h1:BCTh4TKNUYmOmMUcQ3IipzF5prigylS7XXjEkfCHuOE=",
        version = "v1.6.0",
    )

    go_repository(
        name = "com_github_go_stack_stack",
        build_file_proto_mode = "disable_global",
        importpath = "github.com/go-stack/stack",
        sum = "h1:ntEHSVwIt7PNXNpgPmVfMrNhLtgjlmnZha2kOpuRiDw=",
        version = "v1.8.1",
    )
    go_repository(
        name = "com_github_go_swagger_go_swagger",
        build_file_proto_mode = "disable_global",
        importpath = "github.com/go-swagger/go-swagger",
        sum = "h1:HuzvdMRed/9Q8vmzVcfNBQByZVtT79DNZxZ18OprdoI=",
        version = "v0.30.3",
    )
    go_repository(
        name = "com_github_go_task_slim_sprig",
        build_file_proto_mode = "disable_global",
        importpath = "github.com/go-task/slim-sprig",
        sum = "h1:p104kn46Q8WdvHunIJ9dAyjPVtrBPhSr3KT2yUst43I=",
        version = "v0.0.0-20210107165309-348f09dbbbc0",
    )

    go_repository(
        name = "com_github_go_test_deep",
        build_file_proto_mode = "disable_global",
        importpath = "github.com/go-test/deep",
        sum = "h1:u2CU3YKy9I2pmu9pX0eq50wCgjfGIt539SqR7FbHiho=",
        version = "v1.0.4",
    )
    go_repository(
        name = "com_github_go_testfixtures_testfixtures_v3",
        build_file_proto_mode = "disable_global",
        importpath = "github.com/go-testfixtures/testfixtures/v3",
        sum = "h1:uonwvepqRvSgddcrReZQhojTlWlmOlHkYAb9ZaOMWgU=",
        version = "v3.8.1",
    )
    go_repository(
        name = "com_github_go_toast_toast",
        build_file_proto_mode = "disable_global",
        importpath = "github.com/go-toast/toast",
        sum = "h1:qZNfIGkIANxGv/OqtnntR4DfOY2+BgwR60cAcu/i3SE=",
        version = "v0.0.0-20190211030409-01e6764cf0a4",
    )

    go_repository(
        name = "com_github_go_zookeeper_zk",
        build_file_proto_mode = "disable_global",
        importpath = "github.com/go-zookeeper/zk",
        sum = "h1:7M2kwOsc//9VeeFiPtf+uSJlVpU66x9Ba5+8XK7/TDg=",
        version = "v1.0.3",
    )
    go_repository(
        name = "com_github_gobuffalo_attrs",
        build_file_proto_mode = "disable_global",
        importpath = "github.com/gobuffalo/attrs",
        sum = "h1:hSkbZ9XSyjyBirMeqSqUrK+9HboWrweVlzRNqoBi2d4=",
        version = "v0.0.0-20190224210810-a9411de4debd",
    )
    go_repository(
        name = "com_github_gobuffalo_depgen",
        build_file_proto_mode = "disable_global",
        importpath = "github.com/gobuffalo/depgen",
        sum = "h1:31atYa/UW9V5q8vMJ+W6wd64OaaTHUrCUXER358zLM4=",
        version = "v0.1.0",
    )
    go_repository(
        name = "com_github_gobuffalo_envy",
        build_file_proto_mode = "disable_global",
        importpath = "github.com/gobuffalo/envy",
        sum = "h1:GlXgaiBkmrYMHco6t4j7SacKO4XUjvh5pwXh0f4uxXU=",
        version = "v1.7.0",
    )
    go_repository(
        name = "com_github_gobuffalo_flect",
        build_file_proto_mode = "disable_global",
        importpath = "github.com/gobuffalo/flect",
        sum = "h1:3GQ53z7E3o00C/yy7Ko8VXqQXoJGLkrTQCLTF1EjoXU=",
        version = "v0.1.3",
    )
    go_repository(
        name = "com_github_gobuffalo_genny",
        build_file_proto_mode = "disable_global",
        importpath = "github.com/gobuffalo/genny",
        sum = "h1:iQ0D6SpNXIxu52WESsD+KoQ7af2e3nCfnSBoSF/hKe0=",
        version = "v0.1.1",
    )
    go_repository(
        name = "com_github_gobuffalo_gitgen",
        build_file_proto_mode = "disable_global",
        importpath = "github.com/gobuffalo/gitgen",
        sum = "h1:mSVZ4vj4khv+oThUfS+SQU3UuFIZ5Zo6UNcvK8E8Mz8=",
        version = "v0.0.0-20190315122116-cc086187d211",
    )
    go_repository(
        name = "com_github_gobuffalo_gogen",
        build_file_proto_mode = "disable_global",
        importpath = "github.com/gobuffalo/gogen",
        sum = "h1:dLg+zb+uOyd/mKeQUYIbwbNmfRsr9hd/WtYWepmayhI=",
        version = "v0.1.1",
    )
    go_repository(
        name = "com_github_gobuffalo_logger",
        build_file_proto_mode = "disable_global",
        importpath = "github.com/gobuffalo/logger",
        sum = "h1:8thhT+kUJMTMy3HlX4+y9Da+BNJck+p109tqqKp7WDs=",
        version = "v0.0.0-20190315122211-86e12af44bc2",
    )
    go_repository(
        name = "com_github_gobuffalo_mapi",
        build_file_proto_mode = "disable_global",
        importpath = "github.com/gobuffalo/mapi",
        sum = "h1:fq9WcL1BYrm36SzK6+aAnZ8hcp+SrmnDyAxhNx8dvJk=",
        version = "v1.0.2",
    )
    go_repository(
        name = "com_github_gobuffalo_packd",
        build_file_proto_mode = "disable_global",
        importpath = "github.com/gobuffalo/packd",
        sum = "h1:4sGKOD8yaYJ+dek1FDkwcxCHA40M4kfKgFHx8N2kwbU=",
        version = "v0.1.0",
    )
    go_repository(
        name = "com_github_gobuffalo_packr_v2",
        build_file_proto_mode = "disable_global",
        importpath = "github.com/gobuffalo/packr/v2",
        sum = "h1:Ir9W9XIm9j7bhhkKE9cokvtTl1vBm62A/fene/ZCj6A=",
        version = "v2.2.0",
    )
    go_repository(
        name = "com_github_gobuffalo_syncx",
        build_file_proto_mode = "disable_global",
        importpath = "github.com/gobuffalo/syncx",
        sum = "h1:tpom+2CJmpzAWj5/VEHync2rJGi+epHNIeRSWjzGA+4=",
        version = "v0.0.0-20190224160051-33c29581e754",
    )

    go_repository(
        name = "com_github_gobwas_glob",
        build_file_proto_mode = "disable_global",
        importpath = "github.com/gobwas/glob",
        sum = "h1:A4xDbljILXROh+kObIiy5kIaPYD8e96x1tgBhUI5J+Y=",
        version = "v0.2.3",
    )
    go_repository(
        name = "com_github_gobwas_httphead",
        build_file_proto_mode = "disable_global",
        importpath = "github.com/gobwas/httphead",
        sum = "h1:exrUm0f4YX0L7EBwZHuCF4GDp8aJfVeBrlLQrs6NqWU=",
        version = "v0.1.0",
    )
    go_repository(
        name = "com_github_gobwas_pool",
        build_file_proto_mode = "disable_global",
        importpath = "github.com/gobwas/pool",
        sum = "h1:xfeeEhW7pwmX8nuLVlqbzVc7udMDrwetjEv+TZIz1og=",
        version = "v0.2.1",
    )
    go_repository(
        name = "com_github_gobwas_ws",
        build_file_proto_mode = "disable_global",
        importpath = "github.com/gobwas/ws",
        sum = "h1:7RFti/xnNkMJnrK7D1yQ/iCIB5OrrY/54/H930kIbHA=",
        version = "v1.1.0",
    )
    go_repository(
        name = "com_github_goccy_go_json",
        build_file_proto_mode = "disable_global",
        importpath = "github.com/goccy/go-json",
        sum = "h1:/pAaQDLHEoCq/5FFmSKBswWmK6H0e8g4159Kc/X/nqk=",
        version = "v0.9.11",
    )
    go_repository(
        name = "com_github_godbus_dbus",
        build_file_proto_mode = "disable_global",
        importpath = "github.com/godbus/dbus",
        sum = "h1:BWhy2j3IXJhjCbC68FptL43tDKIq8FladmaTs3Xs7Z8=",
        version = "v0.0.0-20190422162347-ade71ed3457e",
    )

    go_repository(
        name = "com_github_godbus_dbus_v5",
        build_file_proto_mode = "disable_global",
        importpath = "github.com/godbus/dbus/v5",
        sum = "h1:mkgN1ofwASrYnJ5W6U/BxG15eXXXjirgZc7CLqkcaro=",
        version = "v5.0.6",
    )

    go_repository(
        name = "com_github_gofrs_flock",
        build_file_proto_mode = "disable_global",
        importpath = "github.com/gofrs/flock",
        sum = "h1:+gYjHKf32LDeiEEFhQaotPbLuUXjY5ZqxKgXy7n59aw=",
        version = "v0.8.1",
    )
    go_repository(
        name = "com_github_gofrs_uuid",
        build_file_proto_mode = "disable_global",
        importpath = "github.com/gofrs/uuid",
        sum = "h1:yyYWMnhkhrKwwr8gAOcOCYxOOscHgDS9yZgBrnJfGa0=",
        version = "v4.2.0+incompatible",
    )
    go_repository(
        name = "com_github_gogo_googleapis",
        build_file_proto_mode = "disable_global",
        importpath = "github.com/gogo/googleapis",
        sum = "h1:1Yx4Myt7BxzvUr5ldGSbwYiZG6t9wGBZ+8/fX3Wvtq0=",
        version = "v1.4.1",
    )
    go_repository(
        name = "com_github_gogo_protobuf",
        build_file_proto_mode = "disable_global",
        importpath = "github.com/gogo/protobuf",
        sum = "h1:Ov1cvc58UF3b5XjBnZv7+opcTcQFZebYjWzi34vdm4Q=",
        version = "v1.3.2",
    )
    go_repository(
        name = "com_github_gogo_status",
        build_file_proto_mode = "disable_global",
        importpath = "github.com/gogo/status",
        sum = "h1:+eIkrewn5q6b30y+g/BJINVVdi2xH7je5MPJ3ZPK3JA=",
        version = "v1.1.0",
    )
    go_repository(
        name = "com_github_gogs_chardet",
        build_file_proto_mode = "disable_global",
        importpath = "github.com/gogs/chardet",
        sum = "h1:3BSP1Tbs2djlpprl7wCLuiqMaUh5SJkkzI2gDs+FgLs=",
        version = "v0.0.0-20211120154057-b7413eaefb8f",
    )
    go_repository(
        name = "com_github_gogs_cron",
        build_file_proto_mode = "disable_global",
        importpath = "github.com/gogs/cron",
        sum = "h1:yXtpJr/LV6PFu4nTLgfjQdcMdzjbqqXMEnHfq0Or6p8=",
        version = "v0.0.0-20171120032916-9f6c956d3e14",
    )
    go_repository(
        name = "com_github_gogs_go_gogs_client",
        build_file_proto_mode = "disable_global",
        importpath = "github.com/gogs/go-gogs-client",
        sum = "h1:UjoPNDAQ5JPCjlxoJd6K8ALZqSDDhk2ymieAZOVaDg0=",
        version = "v0.0.0-20210131175652-1d7215cd8d85",
    )
    go_repository(
        name = "com_github_golang_freetype",
        build_file_proto_mode = "disable_global",
        importpath = "github.com/golang/freetype",
        sum = "h1:DACJavvAHhabrF08vX0COfcOBJRhZ8lUbR+ZWIs0Y5g=",
        version = "v0.0.0-20170609003504-e2365dfdc4a0",
    )
    go_repository(
        name = "com_github_golang_gddo",
        build_file_proto_mode = "disable_global",
        importpath = "github.com/golang/gddo",
        sum = "h1:16RtHeWGkJMc80Etb8RPCcKevXGldr57+LOyZt8zOlg=",
        version = "v0.0.0-20210115222349-20d68f94ee1f",
    )
    go_repository(
        name = "com_github_golang_geo",
        build_file_proto_mode = "disable_global",
        importpath = "github.com/golang/geo",
        sum = "h1:gtexQ/VGyN+VVFRXSFiguSNcXmS6rkKT+X7FdIrTtfo=",
        version = "v0.0.0-20210211234256-740aa86cb551",
    )

    go_repository(
        name = "com_github_golang_glog",
        build_file_proto_mode = "disable_global",
        importpath = "github.com/golang/glog",
        sum = "h1:nfP3RFugxnNRyKgeWd4oI1nYvXpxrx8ck8ZrcizshdQ=",
        version = "v1.0.0",
    )
    go_repository(
        name = "com_github_golang_groupcache",
        build_file_proto_mode = "disable_global",
        importpath = "github.com/golang/groupcache",
        sum = "h1:oI5xCqsCo564l8iNU+DwB5epxmsaqB+rhGL0m5jtYqE=",
        version = "v0.0.0-20210331224755-41bb18bfe9da",
    )
    go_repository(
        name = "com_github_golang_jwt_jwt",
        build_file_proto_mode = "disable_global",
        importpath = "github.com/golang-jwt/jwt",
        sum = "h1:IfV12K8xAKAnZqdXVzCZ+TOjboZ2keLg81eXfW3O+oY=",
        version = "v3.2.2+incompatible",
    )
    go_repository(
        name = "com_github_golang_jwt_jwt_v4",
        build_file_proto_mode = "disable_global",
        importpath = "github.com/golang-jwt/jwt/v4",
        sum = "h1:7cYmW1XlMY7h7ii7UhUyChSgS5wUJEnm9uZVTGqOWzg=",
        version = "v4.5.0",
    )
    go_repository(
        name = "com_github_golang_lint",
        build_file_proto_mode = "disable_global",
        importpath = "github.com/golang/lint",
        replace = "golang.org/x/lint",
        sum = "h1:J5lckAjkw6qYlOZNj90mLYNTEKDvWeuc1yieZ8qUzUE=",
        version = "v0.0.0-20191125180803-fdd1cda4f05f",
    )

    go_repository(
        name = "com_github_golang_mock",
        build_file_proto_mode = "disable_global",
        importpath = "github.com/golang/mock",
        sum = "h1:ErTB+efbowRARo13NNdxyJji2egdxLGQhRaY+DUumQc=",
        version = "v1.6.0",
    )
    go_repository(
        name = "com_github_golang_protobuf",
        build_file_proto_mode = "disable_global",
        importpath = "github.com/golang/protobuf",
        sum = "h1:ROPKBNFfQgOUMifHyP+KYbvpjbdoFNs+aK7DXlji0Tw=",
        version = "v1.5.2",
    )
    go_repository(
        name = "com_github_golang_snappy",
        build_file_proto_mode = "disable_global",
        importpath = "github.com/golang/snappy",
        sum = "h1:yAGX7huGHXlcLOEtBnF4w7FQwA26wojNCwOYAEhLjQM=",
        version = "v0.0.4",
    )
    go_repository(
        name = "com_github_golang_sql_civil",
        build_file_proto_mode = "disable_global",
        importpath = "github.com/golang-sql/civil",
        sum = "h1:au07oEsX2xN0ktxqI+Sida1w446QrXBRJ0nee3SNZlA=",
        version = "v0.0.0-20220223132316-b832511892a9",
    )
    go_repository(
        name = "com_github_golang_sql_sqlexp",
        build_file_proto_mode = "disable_global",
        importpath = "github.com/golang-sql/sqlexp",
        sum = "h1:ZCD6MBpcuOVfGVqsEmY5/4FtYiKz6tSyUv9LPEDei6A=",
        version = "v0.1.0",
    )

    go_repository(
        name = "com_github_golangplus_bytes",
        build_file_proto_mode = "disable_global",
        importpath = "github.com/golangplus/bytes",
        sum = "h1:YQKBijBVMsBxIiXT4IEhlKR2zHohjEqPole4umyDX+c=",
        version = "v1.0.0",
    )
    go_repository(
        name = "com_github_golangplus_fmt",
        build_file_proto_mode = "disable_global",
        importpath = "github.com/golangplus/fmt",
        sum = "h1:FnUKtw86lXIPfBMc3FimNF3+ABcV+aH5F17OOitTN+E=",
        version = "v1.0.0",
    )
    go_repository(
        name = "com_github_golangplus_testing",
        build_file_proto_mode = "disable_global",
        importpath = "github.com/golangplus/testing",
        sum = "h1:+ZeeiKZENNOMkTTELoSySazi+XaEhVO0mb+eanrSEUQ=",
        version = "v1.0.0",
    )
    go_repository(
        name = "com_github_gomodule_oauth1",
        build_file_proto_mode = "disable_global",
        importpath = "github.com/gomodule/oauth1",
        sum = "h1:/nNHAD99yipOEspQFbAnNmwGTZ1UNXiD/+JLxwx79fo=",
        version = "v0.2.0",
    )

    go_repository(
        name = "com_github_gomodule_redigo",
        build_file_proto_mode = "disable_global",
        importpath = "github.com/gomodule/redigo",
        sum = "h1:K/R+8tc58AaqLkqG2Ol3Qk+DR/TlNuhuh457pBFPtt0=",
        version = "v2.0.0+incompatible",
    )
    go_repository(
        name = "com_github_google_btree",
        build_file_proto_mode = "disable_global",
        importpath = "github.com/google/btree",
        sum = "h1:gK4Kx5IaGY9CD5sPJ36FHiBJ6ZXl0kilRiiCj+jdYp4=",
        version = "v1.0.1",
    )
    go_repository(
        name = "com_github_google_certificate_transparency_go",
        build_file_proto_mode = "disable_global",
        importpath = "github.com/google/certificate-transparency-go",
        sum = "h1:806qveZBQtRNHroYHyg6yrsjqBJh9kIB4nfmB8uJnak=",
        version = "v1.1.2-0.20210511102531-373a877eec92",
    )

    go_repository(
        name = "com_github_google_gnostic",
        build_file_proto_mode = "disable_global",
        importpath = "github.com/google/gnostic",
        sum = "h1:FhTMOKj2VhjpouxvWJAV1TL304uMlb9zcDqkl6cEI54=",
        version = "v0.5.7-v3refs",
    )
    go_repository(
        name = "com_github_google_go_cmp",
        build_file_proto_mode = "disable_global",
        importpath = "github.com/google/go-cmp",
        sum = "h1:O2Tfq5qg4qc4AmwVlvv0oLiVAGB7enBSJ2x2DqQFi38=",
        version = "v0.5.9",
    )
    go_repository(
        name = "com_github_google_go_containerregistry",
        build_file_proto_mode = "disable_global",
        importpath = "github.com/google/go-containerregistry",
        sum = "h1:/+mFTs4AlwsJ/mJe8NDtKb7BxLtbZFpcn8vDsneEkwQ=",
        version = "v0.5.1",
    )

    go_repository(
        name = "com_github_google_go_github",
        build_file_proto_mode = "disable_global",
        importpath = "github.com/google/go-github",
        sum = "h1:N0LgJ1j65A7kfXrZnUDaYCs/Sf4rEjNlfyDHW9dolSY=",
        version = "v17.0.0+incompatible",
    )
    go_repository(
        name = "com_github_google_go_github_v27",
        build_file_proto_mode = "disable_global",
        importpath = "github.com/google/go-github/v27",
        sum = "h1:oiOZuBmGHvrGM1X9uNUAUlLgp5r1UUO/M/KnbHnLRlQ=",
        version = "v27.0.6",
    )

    go_repository(
        name = "com_github_google_go_github_v31",
        build_file_proto_mode = "disable_global",
        importpath = "github.com/google/go-github/v31",
        sum = "h1:JJUxlP9lFK+ziXKimTCprajMApV1ecWD4NB6CCb0plo=",
        version = "v31.0.0",
    )
    go_repository(
        name = "com_github_google_go_github_v41",
        build_file_proto_mode = "disable_global",
        importpath = "github.com/google/go-github/v41",
        sum = "h1:HseJrM2JFf2vfiZJ8anY2hqBjdfY1Vlj/K27ueww4gg=",
        version = "v41.0.0",
    )
    go_repository(
        name = "com_github_google_go_github_v43",
        build_file_proto_mode = "disable_global",
        importpath = "github.com/google/go-github/v43",
        sum = "h1:y+GL7LIsAIF2NZlJ46ZoC/D1W1ivZasT0lnWHMYPZ+U=",
        version = "v43.0.0",
    )
    go_repository(
        name = "com_github_google_go_github_v45",
        build_file_proto_mode = "disable_global",
        importpath = "github.com/google/go-github/v45",
        sum = "h1:5oRLszbrkvxDDqBCNj2hjDZMKmvexaZ1xw/FCD+K3FI=",
        version = "v45.2.0",
    )
    go_repository(
        name = "com_github_google_go_github_v47",
        build_file_proto_mode = "disable_global",
        importpath = "github.com/google/go-github/v47",
        sum = "h1:Cacm/WxQBOa9lF0FT0EMjZ2BWMetQ1TQfyurn4yF1z8=",
        version = "v47.1.0",
    )

    go_repository(
        name = "com_github_google_go_querystring",
        build_file_proto_mode = "disable_global",
        importpath = "github.com/google/go-querystring",
        sum = "h1:AnCroh3fv4ZBgVIf1Iwtovgjaw/GiKJo8M8yD/fhyJ8=",
        version = "v1.1.0",
    )

    go_repository(
        name = "com_github_google_gofuzz",
        build_file_proto_mode = "disable_global",
        importpath = "github.com/google/gofuzz",
        sum = "h1:xRy4A+RhZaiKjJ1bPfwQ8sedCA+YS2YcCHW6ec7JMi0=",
        version = "v1.2.0",
    )
    go_repository(
        name = "com_github_google_martian",
        build_file_proto_mode = "disable_global",
        importpath = "github.com/google/martian",
        sum = "h1:/CP5g8u/VJHijgedC/Legn3BAbAaWPgecwXBIDzw5no=",
        version = "v2.1.0+incompatible",
    )
    go_repository(
        name = "com_github_google_martian_v3",
        build_file_proto_mode = "disable_global",
        importpath = "github.com/google/martian/v3",
        sum = "h1:d8MncMlErDFTwQGBK1xhv026j9kqhvw1Qv9IbWT1VLQ=",
        version = "v3.2.1",
    )
    go_repository(
        name = "com_github_google_pprof",
        build_file_proto_mode = "disable_global",
        importpath = "github.com/google/pprof",
        sum = "h1:4/hN5RUoecvl+RmJRE2YxKWtnnQls6rQjjW5oV7qg2U=",
        version = "v0.0.0-20230207041349-798e818bf904",
    )
    go_repository(
        name = "com_github_google_renameio",
        build_file_proto_mode = "disable_global",
        importpath = "github.com/google/renameio",
        sum = "h1:GOZbcHa3HfsPKPlmyPyN2KEohoMXOhdMbHrvbpl2QaA=",
        version = "v0.1.0",
    )

    go_repository(
        name = "com_github_google_shlex",
        build_file_proto_mode = "disable_global",
        importpath = "github.com/google/shlex",
        sum = "h1:El6M4kTTCOh6aBiKaUGG7oYTSPP8MxqL4YI3kZKwcP4=",
        version = "v0.0.0-20191202100458-e7afc7fbc510",
    )
    go_repository(
        name = "com_github_google_slothfs",
        build_file_proto_mode = "disable_global",
        importpath = "github.com/google/slothfs",
        sum = "h1:iuModVoTuW2lBUobX9QBgqD+ipHbWKug6n8qkJfDtUE=",
        version = "v0.0.0-20190717100203-59c1163fd173",
    )

    go_repository(
        name = "com_github_google_uuid",
        build_file_proto_mode = "disable_global",
        importpath = "github.com/google/uuid",
        sum = "h1:t6JiXgmwXMjEs8VusXIJk2BXHsn+wx8BZdTaoZ5fu7I=",
        version = "v1.3.0",
    )

    go_repository(
        name = "com_github_googleapis_enterprise_certificate_proxy",
        build_file_proto_mode = "disable_global",
        importpath = "github.com/googleapis/enterprise-certificate-proxy",
        sum = "h1:yk9/cqRKtT9wXZSsRH9aurXEpJX+U6FLtpYTdC3R06k=",
        version = "v0.2.3",
    )
    go_repository(
        name = "com_github_googleapis_gax_go",
        build_file_proto_mode = "disable_global",
        importpath = "github.com/googleapis/gax-go",
        sum = "h1:j0GKcs05QVmm7yesiZq2+9cxHkNK9YM6zKx4D2qucQU=",
        version = "v2.0.0+incompatible",
    )

    go_repository(
        name = "com_github_googleapis_gax_go_v2",
        build_file_proto_mode = "disable_global",
        importpath = "github.com/googleapis/gax-go/v2",
        sum = "h1:IcsPKeInNvYi7eqSaDjiZqDDKu5rsmunY0Y1YupQSSQ=",
        version = "v2.7.0",
    )
    go_repository(
        name = "com_github_googleapis_gnostic",
        build_file_proto_mode = "disable_global",
        importpath = "github.com/googleapis/gnostic",
        replace = "github.com/googleapis/gnostic",
        sum = "h1:9fHAtK0uDfpveeqqo1hkEZJcFvYXAiCN3UutL8F9xHw=",
        version = "v0.5.5",
    )
    go_repository(
        name = "com_github_googleapis_go_type_adapters",
        build_file_proto_mode = "disable_global",
        importpath = "github.com/googleapis/go-type-adapters",
        sum = "h1:9XdMn+d/G57qq1s8dNc5IesGCXHf6V2HZ2JwRxfA2tA=",
        version = "v1.0.0",
    )

    go_repository(
        name = "com_github_gophercloud_gophercloud",
        build_file_proto_mode = "disable_global",
        importpath = "github.com/gophercloud/gophercloud",
        sum = "h1:9nTGx0jizmHxDobe4mck89FyQHVyA3CaXLIUSGJjP9k=",
        version = "v1.0.0",
    )
    go_repository(
        name = "com_github_gopherjs_gopherjs",
        build_file_proto_mode = "disable_global",
        importpath = "github.com/gopherjs/gopherjs",
        sum = "h1:fQnZVsXk8uxXIStYb0N4bGk7jeyTalG/wsZjQ25dO0g=",
        version = "v1.17.2",
    )
    go_repository(
        name = "com_github_gopherjs_gopherwasm",
        build_file_proto_mode = "disable_global",
        importpath = "github.com/gopherjs/gopherwasm",
        sum = "h1:fA2uLoctU5+T3OhOn2vYP0DVT6pxc7xhTlBB1paATqQ=",
        version = "v1.1.0",
    )
    go_repository(
        name = "com_github_gordonklaus_ineffassign",
        build_file_proto_mode = "disable_global",
        importpath = "github.com/gordonklaus/ineffassign",
        sum = "h1:vc7Dmrk4JwS0ZPS6WZvWlwDflgDTA26jItmbSj83nug=",
        version = "v0.0.0-20200309095847-7953dde2c7bf",
    )

    go_repository(
        name = "com_github_gorilla_context",
        build_file_proto_mode = "disable_global",
        importpath = "github.com/gorilla/context",
        sum = "h1:AWwleXJkX/nhcU9bZSnZoi3h/qGYqQAGhq6zZe/aQW8=",
        version = "v1.1.1",
    )
    go_repository(
        name = "com_github_gorilla_csrf",
        build_file_proto_mode = "disable_global",
        importpath = "github.com/gorilla/csrf",
        sum = "h1:Ir3o2c1/Uzj6FBxMlAUB6SivgVMy1ONXwYgXn+/aHPE=",
        version = "v1.7.1",
    )

    go_repository(
        name = "com_github_gorilla_css",
        build_file_proto_mode = "disable_global",
        importpath = "github.com/gorilla/css",
        sum = "h1:BQqNyPTi50JCFMTw/b67hByjMVXZRwGha6wxVGkeihY=",
        version = "v1.0.0",
    )
    go_repository(
        name = "com_github_gorilla_feeds",
        build_file_proto_mode = "disable_global",
        importpath = "github.com/gorilla/feeds",
        sum = "h1:HwKXxqzcRNg9to+BbvJog4+f3s/xzvtZXICcQGutYfY=",
        version = "v1.1.1",
    )
    go_repository(
        name = "com_github_gorilla_handlers",
        build_file_proto_mode = "disable_global",
        importpath = "github.com/gorilla/handlers",
        sum = "h1:9lRY6j8DEeeBT10CvO9hGW0gmky0BprnvDI5vfhUHH4=",
        version = "v1.5.1",
    )
    go_repository(
        name = "com_github_gorilla_mux",
        build_file_proto_mode = "disable_global",
        importpath = "github.com/gorilla/mux",
        sum = "h1:i40aqfkR1h2SlN9hojwV5ZA91wcXFOvkdNIeFDP5koI=",
        version = "v1.8.0",
    )
    go_repository(
        name = "com_github_gorilla_schema",
        build_file_proto_mode = "disable_global",
        importpath = "github.com/gorilla/schema",
        sum = "h1:YufUaxZYCKGFuAq3c96BOhjgd5nmXiOY9NGzF247Tsc=",
        version = "v1.2.0",
    )
    go_repository(
        name = "com_github_gorilla_securecookie",
        build_file_proto_mode = "disable_global",
        importpath = "github.com/gorilla/securecookie",
        sum = "h1:miw7JPhV+b/lAHSXz4qd/nN9jRiAFV5FwjeKyCS8BvQ=",
        version = "v1.1.1",
    )
    go_repository(
        name = "com_github_gorilla_sessions",
        build_file_proto_mode = "disable_global",
        importpath = "github.com/gorilla/sessions",
        sum = "h1:DHd3rPN5lE3Ts3D8rKkQ8x/0kqfeNmBAaiSi+o7FsgI=",
        version = "v1.2.1",
    )

    go_repository(
        name = "com_github_gorilla_websocket",
        build_file_proto_mode = "disable_global",
        importpath = "github.com/gorilla/websocket",
        sum = "h1:PPwGk2jz7EePpoHN/+ClbZu8SPxiqlu12wZP/3sWmnc=",
        version = "v1.5.0",
    )
    go_repository(
        name = "com_github_gosimple_slug",
        build_file_proto_mode = "disable_global",
        importpath = "github.com/gosimple/slug",
        sum = "h1:xzuhj7G7cGtd34NXnW/yF0l+AGNfWqwgh/IXgFy7dnc=",
        version = "v1.12.0",
    )
    go_repository(
        name = "com_github_gosimple_unidecode",
        build_file_proto_mode = "disable_global",
        importpath = "github.com/gosimple/unidecode",
        sum = "h1:hZzFTMMqSswvf0LBJZCZgThIZrpDHFXux9KeGmn6T/o=",
        version = "v1.0.1",
    )

    go_repository(
        name = "com_github_goware_urlx",
        build_file_proto_mode = "disable_global",
        importpath = "github.com/goware/urlx",
        sum = "h1:BbvKl8oiXtJAzOzMqAQ0GfIhf96fKeNEZfm9ocNSUBI=",
        version = "v0.3.1",
    )

    go_repository(
        name = "com_github_grafana_regexp",
        build_file_proto_mode = "disable_global",
        importpath = "github.com/grafana/regexp",
        sum = "h1:7aN5cccjIqCLTzedH7MZzRZt5/lsAHch6Z3L2ZGn5FA=",
        version = "v0.0.0-20221123153739-15dc172cd2db",
    )
    go_repository(
        name = "com_github_grafana_tools_sdk",
        build_file_proto_mode = "disable_global",
        importpath = "github.com/grafana-tools/sdk",
        sum = "h1:PXZQA2WCxe85Tnn+WEvr8fDpfwibmEPgfgFEaC87G24=",
        version = "v0.0.0-20220919052116-6562121319fc",
    )
    go_repository(
        name = "com_github_graph_gophers_graphql_go",
        build_file_proto_mode = "disable_global",
        importpath = "github.com/graph-gophers/graphql-go",
        sum = "h1:fDqblo50TEpD0LY7RXk/LFVYEVqo3+tXMNMPSVXA1yc=",
        version = "v1.5.0",
    )
    go_repository(
        name = "com_github_graphql_go_graphql",
        build_file_proto_mode = "disable_global",
        importpath = "github.com/graphql-go/graphql",
        replace = "github.com/jamesdphillips/graphql-go",
        sum = "h1:v97ti/6TlQgWGie/nGuO6GrDabur7Basxomhlp/vzW4=",
        version = "v0.7.4-0.20220810211622-efd2a06de890",
    )
    go_repository(
        name = "com_github_gregjones_httpcache",
        build_file_proto_mode = "disable_global",
        importpath = "github.com/gregjones/httpcache",
        sum = "h1:+ngKgrYPPJrOjhax5N+uePQ0Fh1Z7PheYoUI/0nzkPA=",
        version = "v0.0.0-20190611155906-901d90724c79",
    )
    go_repository(
        name = "com_github_grpc_ecosystem_go_grpc_middleware",
        build_file_proto_mode = "disable_global",
        importpath = "github.com/grpc-ecosystem/go-grpc-middleware",
        sum = "h1:+9834+KizmvFV7pXQGSXQTsaWhq2GjuNUt0aUU0YBYw=",
        version = "v1.3.0",
    )
    go_repository(
        name = "com_github_grpc_ecosystem_go_grpc_middleware_providers_openmetrics_v2",
        build_file_proto_mode = "disable_global",
        importpath = "github.com/grpc-ecosystem/go-grpc-middleware/providers/openmetrics/v2",
        sum = "h1:kKuOg7gEBO7otn5QpZ4FnlbZBz1p5EZ7sX6RDbE36Bc=",
        version = "v2.0.0-rc.3",
    )
    go_repository(
        name = "com_github_grpc_ecosystem_go_grpc_middleware_v2",
        build_file_proto_mode = "disable_global",
        importpath = "github.com/grpc-ecosystem/go-grpc-middleware/v2",
        replace = "github.com/grpc-ecosystem/go-grpc-middleware/v2",
        sum = "h1:o95KDiV/b1xdkumY5YbLR0/n2+wBxUpgf3HgfKgTyLI=",
        version = "v2.0.0-rc.3",
    )

    go_repository(
        name = "com_github_grpc_ecosystem_go_grpc_prometheus",
        build_file_proto_mode = "disable_global",
        importpath = "github.com/grpc-ecosystem/go-grpc-prometheus",
        sum = "h1:Ovs26xHkKqVztRpIrF/92BcuyuQ/YW4NSIpoGtfXNho=",
        version = "v1.2.0",
    )

    go_repository(
        name = "com_github_grpc_ecosystem_grpc_gateway",
        build_file_proto_mode = "disable_global",
        importpath = "github.com/grpc-ecosystem/grpc-gateway",
        sum = "h1:gmcG1KaJ57LophUzW0Hy8NmPhnMZb4M0+kPpLofRdBo=",
        version = "v1.16.0",
    )
    go_repository(
        name = "com_github_grpc_ecosystem_grpc_gateway_v2",
        build_file_proto_mode = "disable_global",
        importpath = "github.com/grpc-ecosystem/grpc-gateway/v2",
        patch_args = ["-p1"],
        patches = ["//third_party/com_github_grpc_ecosystem_grpc_gateway_v2:grpc_gateway.patch"],
        sum = "h1:1JYBfzqrWPcCclBwxFCPAou9n+q86mfnu7NAeHfte7A=",
        version = "v2.15.0",
    )

    go_repository(
        name = "com_github_hanwen_go_fuse_v2",
        build_file_proto_mode = "disable_global",
        importpath = "github.com/hanwen/go-fuse/v2",
        sum = "h1:ibbzF2InxMOS+lLCphY9PHNKPURDUBNKaG6ErSq8gJQ=",
        version = "v2.1.1-0.20220112183258-f57e95bda82d",
    )

    go_repository(
        name = "com_github_hashicorp_consul_api",
        build_file_proto_mode = "disable_global",
        importpath = "github.com/hashicorp/consul/api",
        sum = "h1:WYONYL2rxTXtlekAqblR2SCdJsizMDIj/uXb5wNy9zU=",
        version = "v1.15.3",
    )
    go_repository(
        name = "com_github_hashicorp_consul_sdk",
        build_file_proto_mode = "disable_global",
        importpath = "github.com/hashicorp/consul/sdk",
        sum = "h1:OJtKBtEjboEZvG6AOUdh4Z1Zbyu0WcxQ0qatRrZHTVU=",
        version = "v0.8.0",
    )

    go_repository(
        name = "com_github_hashicorp_cronexpr",
        build_file_proto_mode = "disable_global",
        importpath = "github.com/hashicorp/cronexpr",
        sum = "h1:NJZDd87hGXjoZBdvyCF9mX4DCq5Wy7+A/w+A7q0wn6c=",
        version = "v1.1.1",
    )
    go_repository(
        name = "com_github_hashicorp_errwrap",
        build_file_proto_mode = "disable_global",
        importpath = "github.com/hashicorp/errwrap",
        sum = "h1:OxrOeh75EUXMY8TBjag2fzXGZ40LB6IKw45YeGUDY2I=",
        version = "v1.1.0",
    )

    go_repository(
        name = "com_github_hashicorp_go_cleanhttp",
        build_file_proto_mode = "disable_global",
        importpath = "github.com/hashicorp/go-cleanhttp",
        sum = "h1:035FKYIWjmULyFRBKPs8TBQoi0x6d9G4xc9neXJWAZQ=",
        version = "v0.5.2",
    )
    go_repository(
        name = "com_github_hashicorp_go_hclog",
        build_file_proto_mode = "disable_global",
        importpath = "github.com/hashicorp/go-hclog",
        sum = "h1:K4ev2ib4LdQETX5cSZBG0DVLk1jwGqSPXBjdah3veNs=",
        version = "v0.16.2",
    )
    go_repository(
        name = "com_github_hashicorp_go_immutable_radix",
        build_file_proto_mode = "disable_global",
        importpath = "github.com/hashicorp/go-immutable-radix",
        sum = "h1:DKHmCUm2hRBK510BaiZlwvpD40f8bJFeZnpfm2KLowc=",
        version = "v1.3.1",
    )
    go_repository(
        name = "com_github_hashicorp_go_msgpack",
        build_file_proto_mode = "disable_global",
        importpath = "github.com/hashicorp/go-msgpack",
        sum = "h1:zKjpN5BK/P5lMYrLmBHdBULWbJ0XpYR+7NGzqkZzoD4=",
        version = "v0.5.3",
    )
    go_repository(
        name = "com_github_hashicorp_go_multierror",
        build_file_proto_mode = "disable_global",
        importpath = "github.com/hashicorp/go-multierror",
        sum = "h1:H5DkEtf6CXdFp0N0Em5UCwQpXMWke8IA0+lD48awMYo=",
        version = "v1.1.1",
    )
    go_repository(
        name = "com_github_hashicorp_go_net",
        build_file_proto_mode = "disable_global",
        importpath = "github.com/hashicorp/go.net",
        sum = "h1:sNCoNyDEvN1xa+X0baata4RdcpKwcMS6DH+xwfqPgjw=",
        version = "v0.0.1",
    )
    go_repository(
        name = "com_github_hashicorp_go_plugin",
        build_file_proto_mode = "disable_global",
        importpath = "github.com/hashicorp/go-plugin",
        sum = "h1:4OtAfUGbnKC6yS48p0CtMX2oFYtzFZVv6rok3cRWgnE=",
        version = "v1.0.1",
    )

    go_repository(
        name = "com_github_hashicorp_go_retryablehttp",
        build_file_proto_mode = "disable_global",
        importpath = "github.com/hashicorp/go-retryablehttp",
        sum = "h1:AcYqCvkpalPnPF2pn0KamgwamS42TqUDDYFRKq/RAd0=",
        version = "v0.7.2",
    )
    go_repository(
        name = "com_github_hashicorp_go_rootcerts",
        build_file_proto_mode = "disable_global",
        importpath = "github.com/hashicorp/go-rootcerts",
        sum = "h1:jzhAVGtqPKbwpyCPELlgNWhE1znq+qwJtW5Oi2viEzc=",
        version = "v1.0.2",
    )
    go_repository(
        name = "com_github_hashicorp_go_sockaddr",
        build_file_proto_mode = "disable_global",
        importpath = "github.com/hashicorp/go-sockaddr",
        sum = "h1:ztczhD1jLxIRjVejw8gFomI1BQZOe2WoVOu0SyteCQc=",
        version = "v1.0.2",
    )
    go_repository(
        name = "com_github_hashicorp_go_syslog",
        build_file_proto_mode = "disable_global",
        importpath = "github.com/hashicorp/go-syslog",
        sum = "h1:KaodqZuhUoZereWVIYmpUgZysurB1kBLX2j0MwMrUAE=",
        version = "v1.0.0",
    )
    go_repository(
        name = "com_github_hashicorp_go_uuid",
        build_file_proto_mode = "disable_global",
        importpath = "github.com/hashicorp/go-uuid",
        sum = "h1:fv1ep09latC32wFoVwnqcnKJGnMSdBanPczbHAYm1BE=",
        version = "v1.0.1",
    )

    go_repository(
        name = "com_github_hashicorp_go_version",
        build_file_proto_mode = "disable_global",
        importpath = "github.com/hashicorp/go-version",
        sum = "h1:feTTfFNnjP967rlCxM/I9g701jU+RN74YKx2mOkIeek=",
        version = "v1.6.0",
    )
    go_repository(
        name = "com_github_hashicorp_golang_lru",
        build_file_proto_mode = "disable_global",
        importpath = "github.com/hashicorp/golang-lru",
        sum = "h1:YDjusn29QI/Das2iO9M0BHnIbxPeyuCHsjMW+lJfyTc=",
        version = "v0.5.4",
    )
    go_repository(
        name = "com_github_hashicorp_golang_lru_v2",
        build_file_proto_mode = "disable_global",
        importpath = "github.com/hashicorp/golang-lru/v2",
        sum = "h1:Dwmkdr5Nc/oBiXgJS3CDHNhJtIHkuZ3DZF5twqnfBdU=",
        version = "v2.0.2",
    )

    go_repository(
        name = "com_github_hashicorp_hcl",
        build_file_proto_mode = "disable_global",
        importpath = "github.com/hashicorp/hcl",
        sum = "h1:0Anlzjpi4vEasTeNFn2mLJgTSwt0+6sfsiTG8qcWGx4=",
        version = "v1.0.0",
    )
    go_repository(
        name = "com_github_hashicorp_logutils",
        build_file_proto_mode = "disable_global",
        importpath = "github.com/hashicorp/logutils",
        sum = "h1:dLEQVugN8vlakKOUE3ihGLTZJRB4j+M2cdTm/ORI65Y=",
        version = "v1.0.0",
    )
    go_repository(
        name = "com_github_hashicorp_mdns",
        build_file_proto_mode = "disable_global",
        importpath = "github.com/hashicorp/mdns",
        sum = "h1:sY0CMhFmjIPDMlTB+HfymFHCaYLhgifZ0QhjaYKD/UQ=",
        version = "v1.0.4",
    )
    go_repository(
        name = "com_github_hashicorp_memberlist",
        build_file_proto_mode = "disable_global",
        importpath = "github.com/hashicorp/memberlist",
        sum = "h1:EtYPN8DpAURiapus508I4n9CzHs2W+8NZGbmmR/prTM=",
        version = "v0.5.0",
    )

    go_repository(
        name = "com_github_hashicorp_nomad_api",
        build_file_proto_mode = "disable_global",
        importpath = "github.com/hashicorp/nomad/api",
        sum = "h1:jKwXhVS4F7qk0g8laz+Anz0g/6yaSJ3HqmSAuSNLUcA=",
        version = "v0.0.0-20221102143410-8a95f1239005",
    )
    go_repository(
        name = "com_github_hashicorp_serf",
        build_file_proto_mode = "disable_global",
        importpath = "github.com/hashicorp/serf",
        sum = "h1:hkdgbqizGQHuU5IPqYM1JdSMV8nKfpuOnZYXssk9muY=",
        version = "v0.9.7",
    )

    go_repository(
        name = "com_github_hashicorp_vault_api",
        build_file_proto_mode = "disable_global",
        importpath = "github.com/hashicorp/vault/api",
        sum = "h1:j08Or/wryXT4AcHj1oCbMd7IijXcKzYUGw59LGu9onU=",
        version = "v1.0.4",
    )
    go_repository(
        name = "com_github_hashicorp_vault_sdk",
        build_file_proto_mode = "disable_global",
        importpath = "github.com/hashicorp/vault/sdk",
        sum = "h1:mOEPeOhT7jl0J4AMl1E705+BcmeRs1VmKNb9F0sMLy8=",
        version = "v0.1.13",
    )
    go_repository(
        name = "com_github_hashicorp_yamux",
        build_file_proto_mode = "disable_global",
        importpath = "github.com/hashicorp/yamux",
        sum = "h1:kJCB4vdITiW1eC1vq2e6IsrXKrZit1bv/TDYFGMp4BQ=",
        version = "v0.0.0-20181012175058-2f1d1f20f75d",
    )
    go_repository(
        name = "com_github_hdrhistogram_hdrhistogram_go",
        build_file_proto_mode = "disable_global",
        importpath = "github.com/HdrHistogram/hdrhistogram-go",
        sum = "h1:5IcZpTvzydCQeHzK4Ef/D5rrSqwxob0t8PQPMybUNFM=",
        version = "v1.1.2",
    )

    go_repository(
        name = "com_github_hetznercloud_hcloud_go",
        build_file_proto_mode = "disable_global",
        importpath = "github.com/hetznercloud/hcloud-go",
        sum = "h1:WCmFAhLRooih2QHAsbCbEdpIHnshQQmrPqsr3rHE1Ow=",
        version = "v1.35.3",
    )
    go_repository(
        name = "com_github_hexops_autogold",
        build_file_proto_mode = "disable_global",
        importpath = "github.com/hexops/autogold",
        sum = "h1:YgxF9OHWbEIUjhDbpnLhgVsjUDsiHDTyDfy2lrfdlzo=",
        version = "v1.3.1",
    )
    go_repository(
        name = "com_github_hexops_autogold_v2",
        build_file_proto_mode = "disable_global",
        importpath = "github.com/hexops/autogold/v2",
        sum = "h1:5s9J6CROngFPkgowSkV20bIflBrImSdDqIpoXJeZSkU=",
        version = "v2.1.0",
    )

    go_repository(
        name = "com_github_hexops_gotextdiff",
        build_file_proto_mode = "disable_global",
        importpath = "github.com/hexops/gotextdiff",
        sum = "h1:gitA9+qJrrTCsiCl7+kh75nPqQt1cx4ZkudSTLoUqJM=",
        version = "v1.0.3",
    )
    go_repository(
        name = "com_github_hexops_valast",
        build_file_proto_mode = "disable_global",
        importpath = "github.com/hexops/valast",
        sum = "h1:oBoGERMJh6UZdRc6cduE1CTPK+VAdXA59Y1HFgu3sm0=",
        version = "v1.4.3",
    )
    go_repository(
        name = "com_github_hhatto_gocloc",
        build_file_proto_mode = "disable_global",
        importpath = "github.com/hhatto/gocloc",
        sum = "h1:deh3Xb1uqiySNgOccMNYb3HbKsUoQDzsZRpfQmbTIhs=",
        version = "v0.4.2",
    )
    go_repository(
        name = "com_github_hjson_hjson_go_v4",
        build_file_proto_mode = "disable_global",
        importpath = "github.com/hjson/hjson-go/v4",
        sum = "h1:wlm6IYYqHjOdXH1gHev4VoXCaW20HdQAGCxdOEEg2cs=",
        version = "v4.0.0",
    )

    go_repository(
        name = "com_github_honeycombio_libhoney_go",
        build_file_proto_mode = "disable_global",
        importpath = "github.com/honeycombio/libhoney-go",
        sum = "h1:TECEltZ48K6J4NG1JVYqmi0vCJNnHYooFor83fgKesA=",
        version = "v1.15.8",
    )

    go_repository(
        name = "com_github_hpcloud_tail",
        build_file_proto_mode = "disable_global",
        importpath = "github.com/hpcloud/tail",
        sum = "h1:nfCOvKYfkgYP8hkirhJocXT2+zOD8yUNjXaWfTlyFKI=",
        version = "v1.0.0",
    )
    go_repository(
        name = "com_github_huandu_xstrings",
        build_file_proto_mode = "disable_global",
        importpath = "github.com/huandu/xstrings",
        sum = "h1:L18LIDzqlW6xN2rEkpdV8+oL/IXWJ1APd+vsdYy4Wdw=",
        version = "v1.3.2",
    )
    go_repository(
        name = "com_github_hydrogen18_memlistener",
        build_file_proto_mode = "disable_global",
        importpath = "github.com/hydrogen18/memlistener",
        sum = "h1:KyZDvZ/GGn+r+Y3DKZ7UOQ/TP4xV6HNkrwiVMB1GnNY=",
        version = "v0.0.0-20200120041712-dcc25e7acd91",
    )
    go_repository(
        name = "com_github_iancoleman_strcase",
        build_file_proto_mode = "disable_global",
        importpath = "github.com/iancoleman/strcase",
        sum = "h1:05I4QRnGpI0m37iZQRuskXh+w77mr6Z41lwQzuHLwW0=",
        version = "v0.2.0",
    )
    go_repository(
        name = "com_github_ianlancetaylor_demangle",
        build_file_proto_mode = "disable_global",
        importpath = "github.com/ianlancetaylor/demangle",
        sum = "h1:rcanfLhLDA8nozr/K289V1zcntHr3V+SHlXwzz1ZI2g=",
        version = "v0.0.0-20220319035150-800ac71e25c2",
    )
    go_repository(
        name = "com_github_imdario_mergo",
        build_file_proto_mode = "disable_global",
        importpath = "github.com/imdario/mergo",
        sum = "h1:lFzP57bqS/wsqKssCGmtLAb8A0wKjLGrve2q3PPVcBk=",
        version = "v0.3.13",
    )
    go_repository(
        name = "com_github_imkira_go_interpol",
        build_file_proto_mode = "disable_global",
        importpath = "github.com/imkira/go-interpol",
        sum = "h1:KIiKr0VSG2CUW1hl1jpiyuzuJeKUUpC8iM1AIE7N1Vk=",
        version = "v1.1.0",
    )
    go_repository(
        name = "com_github_in_toto_in_toto_golang",
        build_file_proto_mode = "disable_global",
        importpath = "github.com/in-toto/in-toto-golang",
        sum = "h1:hb8bgwr0M2hGdDsLjkJ3ZqJ8JFLL/tgYdAxF/XEFBbY=",
        version = "v0.5.0",
    )

    go_repository(
        name = "com_github_inconshreveable_log15",
        build_file_proto_mode = "disable_global",
        importpath = "github.com/inconshreveable/log15",
        sum = "h1:n1DqxAo4oWPMvH1+v+DLYlMCecgumhhgnxAPdqDIFHI=",
        version = "v0.0.0-20201112154412-8562bdadbbac",
    )

    go_repository(
        name = "com_github_inconshreveable_mousetrap",
        build_file_proto_mode = "disable_global",
        importpath = "github.com/inconshreveable/mousetrap",
        sum = "h1:U3uMjPSQEBMNp1lFxmllqCPM6P5u/Xq7Pgzkat/bFNc=",
        version = "v1.0.1",
    )
    go_repository(
        name = "com_github_intel_goresctrl",
        build_file_proto_mode = "disable_global",
        importpath = "github.com/intel/goresctrl",
        sum = "h1:JyZjdMQu9Kl/wLXe9xA6s1X+tF6BWsQPFGJMEeCfWzE=",
        version = "v0.2.0",
    )

    go_repository(
        name = "com_github_ionos_cloud_sdk_go_v6",
        build_file_proto_mode = "disable_global",
        importpath = "github.com/ionos-cloud/sdk-go/v6",
        sum = "h1:vb6yqdpiqaytvreM0bsn2pXw+1YDvEk2RKSmBAQvgDQ=",
        version = "v6.1.3",
    )
    go_repository(
        name = "com_github_iris_contrib_blackfriday",
        build_file_proto_mode = "disable_global",
        importpath = "github.com/iris-contrib/blackfriday",
        sum = "h1:o5sHQHHm0ToHUlAJSTjW9UWicjJSDDauOOQ2AHuIVp4=",
        version = "v2.0.0+incompatible",
    )
    go_repository(
        name = "com_github_iris_contrib_go_uuid",
        build_file_proto_mode = "disable_global",
        importpath = "github.com/iris-contrib/go.uuid",
        sum = "h1:XZubAYg61/JwnJNbZilGjf3b3pB80+OQg2qf6c8BfWE=",
        version = "v2.0.0+incompatible",
    )

    go_repository(
        name = "com_github_iris_contrib_jade",
        build_file_proto_mode = "disable_global",
        importpath = "github.com/iris-contrib/jade",
        sum = "h1:WoYdfyJFfZIUgqNAeOyRfTNQZOksSlZ6+FnXR3AEpX0=",
        version = "v1.1.4",
    )
    go_repository(
        name = "com_github_iris_contrib_pongo2",
        build_file_proto_mode = "disable_global",
        importpath = "github.com/iris-contrib/pongo2",
        sum = "h1:zGP7pW51oi5eQZMIlGA3I+FHY9/HOQWDB+572yin0to=",
        version = "v0.0.1",
    )
    go_repository(
        name = "com_github_iris_contrib_schema",
        build_file_proto_mode = "disable_global",
        importpath = "github.com/iris-contrib/schema",
        sum = "h1:CPSBLyx2e91H2yJzPuhGuifVRnZBBJ3pCOMbOvPZaTw=",
        version = "v0.0.6",
    )

    go_repository(
        name = "com_github_itchyny_gojq",
        build_file_proto_mode = "disable_global",
        importpath = "github.com/itchyny/gojq",
        sum = "h1:YhLueoHhHiN4mkfM+3AyJV6EPcCxKZsOnYf+aVSwaQw=",
        version = "v0.12.11",
    )
    go_repository(
        name = "com_github_itchyny_timefmt_go",
        build_file_proto_mode = "disable_global",
        importpath = "github.com/itchyny/timefmt-go",
        sum = "h1:G0INE2la8S6ru/ZI5JecgyzbbJNs5lG1RcBqa7Jm6GE=",
        version = "v0.1.5",
    )
    go_repository(
        name = "com_github_j_keck_arping",
        build_file_proto_mode = "disable_global",
        importpath = "github.com/j-keck/arping",
        sum = "h1:hlLhuXgQkzIJTZuhMigvG/CuSkaspeaD9hRDk2zuiMI=",
        version = "v1.0.2",
    )

    go_repository(
        name = "com_github_jackc_chunkreader",
        build_file_proto_mode = "disable_global",
        importpath = "github.com/jackc/chunkreader",
        sum = "h1:4s39bBR8ByfqH+DKm8rQA3E1LHZWB9XWcrz8fqaZbe0=",
        version = "v1.0.0",
    )
    go_repository(
        name = "com_github_jackc_chunkreader_v2",
        build_file_proto_mode = "disable_global",
        importpath = "github.com/jackc/chunkreader/v2",
        sum = "h1:i+RDz65UE+mmpjTfyz0MoVTnzeYxroil2G82ki7MGG8=",
        version = "v2.0.1",
    )
    go_repository(
        name = "com_github_jackc_pgconn",
        build_file_proto_mode = "disable_global",
        importpath = "github.com/jackc/pgconn",
        sum = "h1:DzdIHIjG1AxGwoEEqS+mGsURyjt4enSmqzACXvVzOT8=",
        version = "v1.10.1",
    )
    go_repository(
        name = "com_github_jackc_pgio",
        build_file_proto_mode = "disable_global",
        importpath = "github.com/jackc/pgio",
        sum = "h1:g12B9UwVnzGhueNavwioyEEpAmqMe1E/BN9ES+8ovkE=",
        version = "v1.0.0",
    )
    go_repository(
        name = "com_github_jackc_pgmock",
        build_file_proto_mode = "disable_global",
        importpath = "github.com/jackc/pgmock",
        sum = "h1:DadwsjnMwFjfWc9y5Wi/+Zz7xoE5ALHsRQlOctkOiHc=",
        version = "v0.0.0-20210724152146-4ad1a8207f65",
    )
    go_repository(
        name = "com_github_jackc_pgpassfile",
        build_file_proto_mode = "disable_global",
        importpath = "github.com/jackc/pgpassfile",
        sum = "h1:/6Hmqy13Ss2zCq62VdNG8tM1wchn8zjSGOBJ6icpsIM=",
        version = "v1.0.0",
    )
    go_repository(
        name = "com_github_jackc_pgproto3",
        build_file_proto_mode = "disable_global",
        importpath = "github.com/jackc/pgproto3",
        sum = "h1:FYYE4yRw+AgI8wXIinMlNjBbp/UitDJwfj5LqqewP1A=",
        version = "v1.1.0",
    )
    go_repository(
        name = "com_github_jackc_pgproto3_v2",
        build_file_proto_mode = "disable_global",
        importpath = "github.com/jackc/pgproto3/v2",
        sum = "h1:r7JypeP2D3onoQTCxWdTpCtJ4D+qpKr0TxvoyMhZ5ns=",
        version = "v2.2.0",
    )
    go_repository(
        name = "com_github_jackc_pgservicefile",
        build_file_proto_mode = "disable_global",
        importpath = "github.com/jackc/pgservicefile",
        sum = "h1:C8S2+VttkHFdOOCXJe+YGfa4vHYwlt4Zx+IVXQ97jYg=",
        version = "v0.0.0-20200714003250-2b9c44734f2b",
    )
    go_repository(
        name = "com_github_jackc_pgtype",
        build_file_proto_mode = "disable_global",
        importpath = "github.com/jackc/pgtype",
        sum = "h1:MRSWOsXwvdLExF8roCltbid5ADD917dy1S3fgI+OHVE=",
        version = "v1.11.1-0.20220425133820-53266f029fbb",
    )
    go_repository(
        name = "com_github_jackc_pgx_v4",
        build_file_proto_mode = "disable_global",
        importpath = "github.com/jackc/pgx/v4",
        sum = "h1:71oo1KAGI6mXhLiTMn6iDFcp3e7+zon/capWjl2OEFU=",
        version = "v4.14.1",
    )
    go_repository(
        name = "com_github_jackc_puddle",
        build_file_proto_mode = "disable_global",
        importpath = "github.com/jackc/puddle",
        sum = "h1:DNDKdn/pDrWvDWyT2FYvpZVE81OAhWrjCv19I9n108Q=",
        version = "v1.2.0",
    )

    go_repository(
        name = "com_github_jaytaylor_html2text",
        build_file_proto_mode = "disable_global",
        importpath = "github.com/jaytaylor/html2text",
        sum = "h1:QFQpJdgbON7I0jr2hYW7Bs+XV0qjc3d5tZoDnRFnqTg=",
        version = "v0.0.0-20211105163654-bc68cce691ba",
    )
    go_repository(
        name = "com_github_jbenet_go_context",
        build_file_proto_mode = "disable_global",
        importpath = "github.com/jbenet/go-context",
        sum = "h1:BQSFePA1RWJOlocH6Fxy8MmwDt+yVQYULKfN0RoTN8A=",
        version = "v0.0.0-20150711004518-d14ea06fba99",
    )

    go_repository(
        name = "com_github_jdxcode_netrc",
        build_file_proto_mode = "disable_global",
        importpath = "github.com/jdxcode/netrc",
        sum = "h1:d4+I1YEKVmWZrgkt6jpXBnLgV2ZjO0YxEtLDdfIZfH4=",
        version = "v0.0.0-20210204082910-926c7f70242a",
    )

    go_repository(
        name = "com_github_jessevdk_go_flags",
        build_file_proto_mode = "disable_global",
        importpath = "github.com/jessevdk/go-flags",
        sum = "h1:1jKYvbxEjfUl0fmqTCOfonvskHHXMjBySTLW4y9LFvc=",
        version = "v1.5.0",
    )

    go_repository(
        name = "com_github_jhump_gopoet",
        build_file_proto_mode = "disable_global",
        importpath = "github.com/jhump/gopoet",
        sum = "h1:gYjOPnzHd2nzB37xYQZxj4EIQNpBrBskRqQQ3q4ZgSg=",
        version = "v0.1.0",
    )
    go_repository(
        name = "com_github_jhump_goprotoc",
        build_file_proto_mode = "disable_global",
        importpath = "github.com/jhump/goprotoc",
        sum = "h1:Y1UgUX+txUznfqcGdDef8ZOVlyQvnV0pKWZH08RmZuo=",
        version = "v0.5.0",
    )
    go_repository(
        name = "com_github_jhump_protocompile",
        build_file_proto_mode = "disable_global",
        importpath = "github.com/jhump/protocompile",
        sum = "h1:BNuUg9k2EiJmlMwjoef3e8vZLHplbVw6DrjGFjLL+Yo=",
        version = "v0.0.0-20220216033700-d705409f108f",
    )
    go_repository(
        name = "com_github_jhump_protoreflect",
        build_file_proto_mode = "disable_global",
        importpath = "github.com/jhump/protoreflect",
        sum = "h1:uFlcJKZPLQd7rmOY/RrvBuUaYmAFnlFHKLivhO6cOy8=",
        version = "v1.12.1-0.20220417024638-438db461d753",
    )

    go_repository(
        name = "com_github_jmespath_go_jmespath",
        build_file_proto_mode = "disable_global",
        importpath = "github.com/jmespath/go-jmespath",
        sum = "h1:BEgLn5cpjn8UN1mAw4NjwDrS35OdebyEtFe+9YPoQUg=",
        version = "v0.4.0",
    )
    go_repository(
        name = "com_github_jmespath_go_jmespath_internal_testify",
        build_file_proto_mode = "disable_global",
        importpath = "github.com/jmespath/go-jmespath/internal/testify",
        sum = "h1:shLQSRRSCCPj3f2gpwzGwWFoC7ycTf1rcQZHOlsJ6N8=",
        version = "v1.5.1",
    )
    go_repository(
        name = "com_github_joefitzgerald_rainbow_reporter",
        build_file_proto_mode = "disable_global",
        importpath = "github.com/joefitzgerald/rainbow-reporter",
        sum = "h1:AuMG652zjdzI0YCCnXAqATtRBpGXMcAnrajcaTrSeuo=",
        version = "v0.1.0",
    )

    go_repository(
        name = "com_github_joho_godotenv",
        build_file_proto_mode = "disable_global",
        importpath = "github.com/joho/godotenv",
        sum = "h1:3l4+N6zfMWnkbPEXKng2o2/MR5mSwTrBih4ZEkkz1lg=",
        version = "v1.4.0",
    )

    go_repository(
        name = "com_github_joker_hpp",
        build_file_proto_mode = "disable_global",
        importpath = "github.com/Joker/hpp",
        sum = "h1:65+iuJYdRXv/XyN62C1uEmmOx3432rNG/rKlX6V7Kkc=",
        version = "v1.0.0",
    )

    go_repository(
        name = "com_github_jonboulle_clockwork",
        build_file_proto_mode = "disable_global",
        importpath = "github.com/jonboulle/clockwork",
        sum = "h1:9BSCMi8C+0qdApAp4auwX0RkLGUjs956h0EkuQymUhg=",
        version = "v0.3.0",
    )
    go_repository(
        name = "com_github_jordan_wright_email",
        build_file_proto_mode = "disable_global",
        importpath = "github.com/jordan-wright/email",
        sum = "h1:jdpOPRN1zP63Td1hDQbZW73xKmzDvZHzVdNYxhnTMDA=",
        version = "v4.0.1-0.20210109023952-943e75fe5223+incompatible",
    )

    go_repository(
        name = "com_github_josharian_intern",
        build_file_proto_mode = "disable_global",
        importpath = "github.com/josharian/intern",
        sum = "h1:vlS4z54oSdjm0bgjRigI+G1HpF+tI+9rE5LLzOg8HmY=",
        version = "v1.0.0",
    )
    go_repository(
        name = "com_github_jpillora_backoff",
        build_file_proto_mode = "disable_global",
        importpath = "github.com/jpillora/backoff",
        sum = "h1:uvFg412JmmHBHw7iwprIxkPMI+sGQ4kzOWsMeHnm2EA=",
        version = "v1.0.0",
    )
    go_repository(
        name = "com_github_json_iterator_go",
        build_file_proto_mode = "disable_global",
        importpath = "github.com/json-iterator/go",
        sum = "h1:PV8peI4a0ysnczrg+LtxykD8LfKY9ML6u2jnxaEnrnM=",
        version = "v1.1.12",
    )
    go_repository(
        name = "com_github_jstemmer_go_junit_report",
        build_file_proto_mode = "disable_global",
        importpath = "github.com/jstemmer/go-junit-report",
        sum = "h1:6QPYqodiu3GuPL+7mfx+NwDdp2eTkp9IfEUpgAwUN0o=",
        version = "v0.9.1",
    )
    go_repository(
        name = "com_github_jtolds_gls",
        build_file_proto_mode = "disable_global",
        importpath = "github.com/jtolds/gls",
        sum = "h1:xdiiI2gbIgH/gLH7ADydsJ1uDOEzR8yvV7C0MuV77Wo=",
        version = "v4.20.0+incompatible",
    )

    go_repository(
        name = "com_github_julienschmidt_httprouter",
        build_file_proto_mode = "disable_global",
        importpath = "github.com/julienschmidt/httprouter",
        sum = "h1:U0609e9tgbseu3rBINet9P48AI/D3oJs4dN7jwJOQ1U=",
        version = "v1.3.0",
    )
    go_repository(
        name = "com_github_jung_kurt_gofpdf",
        build_file_proto_mode = "disable_global",
        importpath = "github.com/jung-kurt/gofpdf",
        sum = "h1:PJr+ZMXIecYc1Ey2zucXdR73SMBtgjPgwa31099IMv0=",
        version = "v1.0.3-0.20190309125859-24315acbbda5",
    )

    go_repository(
        name = "com_github_k0kubun_colorstring",
        build_file_proto_mode = "disable_global",
        importpath = "github.com/k0kubun/colorstring",
        sum = "h1:uC1QfSlInpQF+M0ao65imhwqKnz3Q2z/d8PWZRMQvDM=",
        version = "v0.0.0-20150214042306-9440f1994b88",
    )
    go_repository(
        name = "com_github_k0kubun_go_ansi",
        build_file_proto_mode = "disable_global",
        importpath = "github.com/k0kubun/go-ansi",
        sum = "h1:qGQQKEcAR99REcMpsXCp3lJ03zYT1PkRd3kQGPn9GVg=",
        version = "v0.0.0-20180517002512-3bf9e2903213",
    )

    go_repository(
        name = "com_github_k0kubun_pp_v3",
        build_file_proto_mode = "disable_global",
        importpath = "github.com/k0kubun/pp/v3",
        sum = "h1:ifxtqJkRZhw3h554/z/8zm6AAbyO4LLKDlA5eV+9O8Q=",
        version = "v3.1.0",
    )
    go_repository(
        name = "com_github_k3a_html2text",
        build_file_proto_mode = "disable_global",
        importpath = "github.com/k3a/html2text",
        sum = "h1:ks4hKSTdiTRsLr0DM771mI5TvsoG6zH7m1Ulv7eJRHw=",
        version = "v1.1.0",
    )
    go_repository(
        name = "com_github_karlseguin_expect",
        build_file_proto_mode = "disable_global",
        importpath = "github.com/karlseguin/expect",
        sum = "h1:OF4mqjblc450v8nKARBS5Q0AweBNR0A+O3VjjpxwBrg=",
        version = "v1.0.7",
    )
    go_repository(
        name = "com_github_karlseguin_typed",
        build_file_proto_mode = "disable_global",
        importpath = "github.com/karlseguin/typed",
        sum = "h1:ND0eDpwiUFIrm/n1ehxUyh/XNGs9zkYrLxtGqENSalY=",
        version = "v1.1.8",
    )
    go_repository(
        name = "com_github_karrick_godirwalk",
        build_file_proto_mode = "disable_global",
        importpath = "github.com/karrick/godirwalk",
        sum = "h1:lOpSw2vJP0y5eLBW906QwKsUK/fe/QDyoqM5rnnuPDY=",
        version = "v1.10.3",
    )
    go_repository(
        name = "com_github_kataras_blocks",
        build_file_proto_mode = "disable_global",
        importpath = "github.com/kataras/blocks",
        sum = "h1:cF3RDY/vxnSRezc7vLFlQFTYXG/yAr1o7WImJuZbzC4=",
        version = "v0.0.7",
    )

    go_repository(
        name = "com_github_kataras_golog",
        build_file_proto_mode = "disable_global",
        importpath = "github.com/kataras/golog",
        sum = "h1:0TY5tHn5L5DlRIikepcaRR/6oInIr9AiWsxzt0vvlBE=",
        version = "v0.1.7",
    )
    go_repository(
        name = "com_github_kataras_iris_v12",
        build_file_proto_mode = "disable_global",
        importpath = "github.com/kataras/iris/v12",
        sum = "h1:grB/oCf5baZhmYIeDMfgN3LYrtEcmK8pbxlRvEZ2pgw=",
        version = "v12.2.0-beta5",
    )

    go_repository(
        name = "com_github_kataras_neffos",
        build_file_proto_mode = "disable_global",
        importpath = "github.com/kataras/neffos",
        sum = "h1:pdJaTvUG3NQfeMbbVCI8JT2T5goPldyyfUB2PJfh1Bs=",
        version = "v0.0.14",
    )
    go_repository(
        name = "com_github_kataras_pio",
        build_file_proto_mode = "disable_global",
        importpath = "github.com/kataras/pio",
        sum = "h1:kqreJ5KOEXGMwHAWHDwIl+mjfNCPhAwZPa8gK7MKlyw=",
        version = "v0.0.11",
    )
    go_repository(
        name = "com_github_kataras_sitemap",
        build_file_proto_mode = "disable_global",
        importpath = "github.com/kataras/sitemap",
        sum = "h1:w71CRMMKYMJh6LR2wTgnk5hSgjVNB9KL60n5e2KHvLY=",
        version = "v0.0.6",
    )
    go_repository(
        name = "com_github_kataras_tunnel",
        build_file_proto_mode = "disable_global",
        importpath = "github.com/kataras/tunnel",
        sum = "h1:sCAqWuJV7nPzGrlb0os3j49lk2JhILT0rID38NHNLpA=",
        version = "v0.0.4",
    )
    go_repository(
        name = "com_github_kballard_go_shellquote",
        build_file_proto_mode = "disable_global",
        importpath = "github.com/kballard/go-shellquote",
        sum = "h1:Z9n2FFNUXsshfwJMBgNA0RU6/i7WVaAegv3PtuIHPMs=",
        version = "v0.0.0-20180428030007-95032a82bc51",
    )
    go_repository(
        name = "com_github_keegancsmith_rpc",
        build_file_proto_mode = "disable_global",
        importpath = "github.com/keegancsmith/rpc",
        sum = "h1:wGWOpjcNrZaY8GDYZJfvyxmlLljm3YQWF+p918DXtDk=",
        version = "v1.3.0",
    )
    go_repository(
        name = "com_github_keegancsmith_sqlf",
        build_file_proto_mode = "disable_global",
        importpath = "github.com/keegancsmith/sqlf",
        sum = "h1:b3DZm7eILJYkj4igLMjIvUM8fI4Ey4LCV5Wk8JGL+uA=",
        version = "v1.1.1",
    )
    go_repository(
        name = "com_github_keegancsmith_tmpfriend",
        build_file_proto_mode = "disable_global",
        importpath = "github.com/keegancsmith/tmpfriend",
        sum = "h1:xa9SZfAid/jlS3kjwAvVDQFpe6t8SiS0Vl/H51BZYww=",
        version = "v0.0.0-20180423180255-86e88902a513",
    )
    go_repository(
        name = "com_github_kevinburke_ssh_config",
        build_file_proto_mode = "disable_global",
        importpath = "github.com/kevinburke/ssh_config",
        sum = "h1:x584FjTGwHzMwvHx18PXxbBVzfnxogHaAReU4gf13a4=",
        version = "v1.2.0",
    )
    go_repository(
        name = "com_github_keybase_go_crypto",
        build_file_proto_mode = "disable_global",
        importpath = "github.com/keybase/go-crypto",
        sum = "h1:cTxwSmnaqLoo+4tLukHoB9iqHOu3LmLhRmgUxZo6Vp4=",
        version = "v0.0.0-20200123153347-de78d2cb44f4",
    )

    go_repository(
        name = "com_github_kisielk_errcheck",
        build_file_proto_mode = "disable_global",
        importpath = "github.com/kisielk/errcheck",
        sum = "h1:e8esj/e4R+SAOwFwN+n3zr0nYeCyeweozKfO23MvHzY=",
        version = "v1.5.0",
    )
    go_repository(
        name = "com_github_kisielk_gotool",
        build_file_proto_mode = "disable_global",
        importpath = "github.com/kisielk/gotool",
        sum = "h1:AV2c/EiW3KqPNT9ZKl07ehoAGi4C5/01Cfbblndcapg=",
        version = "v1.0.0",
    )
    go_repository(
        name = "com_github_klauspost_compress",
        build_file_proto_mode = "disable_global",
        importpath = "github.com/klauspost/compress",
        sum = "h1:EF27CXIuDsYJ6mmvtBRlEuB2UVOqHG1tAXgZ7yIO+lw=",
        version = "v1.15.15",
    )
    go_repository(
        name = "com_github_klauspost_cpuid",
        build_file_proto_mode = "disable_global",
        importpath = "github.com/klauspost/cpuid",
        sum = "h1:5JNjFYYQrZeKRJ0734q51WCEEn2huer72Dc7K+R/b6s=",
        version = "v1.3.1",
    )
    go_repository(
        name = "com_github_klauspost_cpuid_v2",
        build_file_proto_mode = "disable_global",
        importpath = "github.com/klauspost/cpuid/v2",
        sum = "h1:t0wUqjowdm8ezddV5k0tLWVklVuvLJpoHeb4WBdydm0=",
        version = "v2.1.1",
    )

    go_repository(
        name = "com_github_klauspost_pgzip",
        build_file_proto_mode = "disable_global",
        importpath = "github.com/klauspost/pgzip",
        sum = "h1:qnWYvvKqedOF2ulHpMG72XQol4ILEJ8k2wwRl/Km8oE=",
        version = "v1.2.5",
    )
    go_repository(
        name = "com_github_kljensen_snowball",
        build_file_proto_mode = "disable_global",
        importpath = "github.com/kljensen/snowball",
        sum = "h1:6DZLCcZeL0cLfodx+Md4/OLC6b/bfurWUOUGs1ydfOU=",
        version = "v0.6.0",
    )
    go_repository(
        name = "com_github_knadh_koanf",
        build_file_proto_mode = "disable_global",
        importpath = "github.com/knadh/koanf",
        sum = "h1:q2TSd/3Pyc/5yP9ldIrSdIz26MCcyNQzW0pEAugLPNs=",
        version = "v1.5.0",
    )

    go_repository(
        name = "com_github_kolo_xmlrpc",
        build_file_proto_mode = "disable_global",
        importpath = "github.com/kolo/xmlrpc",
        sum = "h1:udzkj9S/zlT5X367kqJis0QP7YMxobob6zhzq6Yre00=",
        version = "v0.0.0-20220921171641-a4b6fa1dd06b",
    )
    go_repository(
        name = "com_github_konsorten_go_windows_terminal_sequences",
        build_file_proto_mode = "disable_global",
        importpath = "github.com/konsorten/go-windows-terminal-sequences",
        sum = "h1:CE8S1cTafDpPvMhIxNJKvHsGVBgn1xWYf1NbHQhywc8=",
        version = "v1.0.3",
    )

    go_repository(
        name = "com_github_kr_fs",
        build_file_proto_mode = "disable_global",
        importpath = "github.com/kr/fs",
        sum = "h1:Jskdu9ieNAYnjxsi0LbQp1ulIKZV1LAFgK1tWhpZgl8=",
        version = "v0.1.0",
    )
    go_repository(
        name = "com_github_kr_logfmt",
        build_file_proto_mode = "disable_global",
        importpath = "github.com/kr/logfmt",
        sum = "h1:T+h1c/A9Gawja4Y9mFVWj2vyii2bbUNDw3kt9VxK2EY=",
        version = "v0.0.0-20140226030751-b84e30acd515",
    )

    go_repository(
        name = "com_github_kr_pretty",
        build_file_proto_mode = "disable_global",
        importpath = "github.com/kr/pretty",
        sum = "h1:flRD4NNwYAUpkphVc1HcthR4KEIFJ65n8Mw5qdRn3LE=",
        version = "v0.3.1",
    )
    go_repository(
        name = "com_github_kr_pty",
        build_file_proto_mode = "disable_global",
        importpath = "github.com/kr/pty",
        sum = "h1:AkaSdXYQOWeaO3neb8EM634ahkXXe3jYbVh/F9lq+GI=",
        version = "v1.1.8",
    )
    go_repository(
        name = "com_github_kr_text",
        build_file_proto_mode = "disable_global",
        importpath = "github.com/kr/text",
        sum = "h1:5Nx0Ya0ZqY2ygV366QzturHI13Jq95ApcVaJBhpS+AY=",
        version = "v0.2.0",
    )
    go_repository(
        name = "com_github_kylelemons_godebug",
        build_file_proto_mode = "disable_global",
        importpath = "github.com/kylelemons/godebug",
        sum = "h1:RPNrshWIDI6G2gRW9EHilWtl7Z6Sb1BR0xunSBf0SNc=",
        version = "v1.1.0",
    )

    go_repository(
        name = "com_github_labstack_echo_v4",
        build_file_proto_mode = "disable_global",
        importpath = "github.com/labstack/echo/v4",
        sum = "h1:wPOF1CE6gvt/kmbMR4dGzWvHMPT+sAEUJOwOTtvITVY=",
        version = "v4.9.0",
    )
    go_repository(
        name = "com_github_labstack_gommon",
        build_file_proto_mode = "disable_global",
        importpath = "github.com/labstack/gommon",
        sum = "h1:OomWaJXm7xR6L1HmEtGyQf26TEn7V6X88mktX9kee9o=",
        version = "v0.3.1",
    )
    go_repository(
        name = "com_github_leodido_go_urn",
        build_file_proto_mode = "disable_global",
        importpath = "github.com/leodido/go-urn",
        sum = "h1:BqpAaACuzVSgi/VLzGZIobT2z4v53pjosyNd9Yv6n/w=",
        version = "v1.2.1",
    )
    go_repository(
        name = "com_github_lib_pq",
        build_file_proto_mode = "disable_global",
        importpath = "github.com/lib/pq",
        sum = "h1:p7ZhMD+KsSRozJr34udlUrhboJwWAgCg34+/ZZNvZZw=",
        version = "v1.10.7",
    )
    go_repository(
        name = "com_github_libdns_libdns",
        build_file_proto_mode = "disable_global",
        importpath = "github.com/libdns/libdns",
        sum = "h1:Wu59T7wSHRgtA0cfxC+n1c/e+O3upJGWytknkmFEDis=",
        version = "v0.2.1",
    )

    go_repository(
        name = "com_github_linode_linodego",
        build_file_proto_mode = "disable_global",
        importpath = "github.com/linode/linodego",
        sum = "h1:+lxNZw4avRxhCqGjwfPgQ2PvMT+vOL0OMsTdzixR7hQ=",
        version = "v1.9.3",
    )
    go_repository(
        name = "com_github_linuxkit_virtsock",
        build_file_proto_mode = "disable_global",
        importpath = "github.com/linuxkit/virtsock",
        sum = "h1:jUp75lepDg0phMUJBCmvaeFDldD2N3S1lBuPwUTszio=",
        version = "v0.0.0-20201010232012-f8cee7dfc7a3",
    )

    go_repository(
        name = "com_github_lucasb_eyer_go_colorful",
        build_file_proto_mode = "disable_global",
        importpath = "github.com/lucasb-eyer/go-colorful",
        sum = "h1:1nnpGOrhyZZuNyfu1QjKiUICQ74+3FNCN69Aj6K7nkY=",
        version = "v1.2.0",
    )
    go_repository(
        name = "com_github_lufia_plan9stats",
        build_file_proto_mode = "disable_global",
        importpath = "github.com/lufia/plan9stats",
        sum = "h1:6E+4a0GO5zZEnZ81pIr0yLvtUWk2if982qA3F3QD6H4=",
        version = "v0.0.0-20211012122336-39d0f177ccd0",
    )

    go_repository(
        name = "com_github_lyft_protoc_gen_star",
        build_file_proto_mode = "disable_global",
        importpath = "github.com/lyft/protoc-gen-star",
        sum = "h1:erE0rdztuaDq3bpGifD95wfoPrSZc95nGA6tbiNYh6M=",
        version = "v0.6.1",
    )
    go_repository(
        name = "com_github_machinebox_graphql",
        build_file_proto_mode = "disable_global",
        importpath = "github.com/machinebox/graphql",
        sum = "h1:dWKpJligYKhYKO5A2gvNhkJdQMNZeChZYyBbrZkBZfo=",
        version = "v0.2.2",
    )

    go_repository(
        name = "com_github_magiconair_properties",
        build_file_proto_mode = "disable_global",
        importpath = "github.com/magiconair/properties",
        sum = "h1:IeQXZAiQcpL9mgcAe1Nu6cX9LLw6ExEHKjN0VQdvPDY=",
        version = "v1.8.7",
    )
    go_repository(
        name = "com_github_mailgun_raymond_v2",
        build_file_proto_mode = "disable_global",
        importpath = "github.com/mailgun/raymond/v2",
        sum = "h1:aOYHhvTpF5USySJ0o7cpPno/Uh2I5qg2115K25A+Ft4=",
        version = "v2.0.46",
    )

    go_repository(
        name = "com_github_mailru_easyjson",
        build_file_proto_mode = "disable_global",
        importpath = "github.com/mailru/easyjson",
        sum = "h1:UGYAvKxe3sBsEDzO8ZeWOSlIQfWFlxbzLZe7hwFURr0=",
        version = "v0.7.7",
    )

    go_repository(
        name = "com_github_markbates_going",
        build_file_proto_mode = "disable_global",
        importpath = "github.com/markbates/going",
        sum = "h1:DQw0ZP7NbNlFGcKbcE/IVSOAFzScxRtLpd0rLMzLhq0=",
        version = "v1.0.0",
    )
    go_repository(
        name = "com_github_markbates_goth",
        build_file_proto_mode = "disable_global",
        importpath = "github.com/markbates/goth",
        sum = "h1:X5QUUHLP5puJ4dhoPKkV3PhDIvvQEzsfVxsUmDNSJ28=",
        version = "v1.73.0",
    )
    go_repository(
        name = "com_github_markbates_oncer",
        build_file_proto_mode = "disable_global",
        importpath = "github.com/markbates/oncer",
        sum = "h1:JgVTCPf0uBVcUSWpyXmGpgOc62nK5HWUBKAGc3Qqa5k=",
        version = "v0.0.0-20181203154359-bf2de49a0be2",
    )
    go_repository(
        name = "com_github_markbates_safe",
        build_file_proto_mode = "disable_global",
        importpath = "github.com/markbates/safe",
        sum = "h1:yjZkbvRM6IzKj9tlu/zMJLS0n/V351OZWRnF3QfaUxI=",
        version = "v1.0.1",
    )
    go_repository(
        name = "com_github_marstr_guid",
        build_file_proto_mode = "disable_global",
        importpath = "github.com/marstr/guid",
        sum = "h1:/M4H/1G4avsieL6BbUwCOBzulmoeKVP5ux/3mQNnbyI=",
        version = "v1.1.0",
    )

    go_repository(
        name = "com_github_masterminds_goutils",
        build_file_proto_mode = "disable_global",
        importpath = "github.com/Masterminds/goutils",
        sum = "h1:5nUrii3FMTL5diU80unEVvNevw1nH4+ZV4DSLVJLSYI=",
        version = "v1.1.1",
    )

    go_repository(
        name = "com_github_masterminds_semver",
        build_file_proto_mode = "disable_global",
        importpath = "github.com/Masterminds/semver",
        sum = "h1:H65muMkzWKEuNDnfl9d70GUjFniHKHRbFPGBuZ3QEww=",
        version = "v1.5.0",
    )
    go_repository(
        name = "com_github_masterminds_semver_v3",
        build_file_proto_mode = "disable_global",
        importpath = "github.com/Masterminds/semver/v3",
        sum = "h1:hLg3sBzpNErnxhQtUy/mmLR2I9foDujNK030IGemrRc=",
        version = "v3.1.1",
    )

    go_repository(
        name = "com_github_masterminds_sprig",
        build_file_proto_mode = "disable_global",
        importpath = "github.com/Masterminds/sprig",
        sum = "h1:z4yfnGrZ7netVz+0EDJ0Wi+5VZCSYp4Z0m2dk6cEM60=",
        version = "v2.22.0+incompatible",
    )
    go_repository(
        name = "com_github_masterminds_sprig_v3",
        build_file_proto_mode = "disable_global",
        importpath = "github.com/Masterminds/sprig/v3",
        sum = "h1:17jRggJu518dr3QaafizSXOjKYp94wKfABxUmyxvxX8=",
        version = "v3.2.2",
    )

    go_repository(
        name = "com_github_matryer_is",
        build_file_proto_mode = "disable_global",
        importpath = "github.com/matryer/is",
        sum = "h1:92UTHpy8CDwaJ08GqLDzhhuixiBUUD1p3AU6PHddz4A=",
        version = "v1.2.0",
    )

    go_repository(
        name = "com_github_mattermost_xml_roundtrip_validator",
        build_file_proto_mode = "disable_global",
        importpath = "github.com/mattermost/xml-roundtrip-validator",
        sum = "h1:RXbVD2UAl7A7nOTR4u7E3ILa4IbtvKBHw64LDsmu9hU=",
        version = "v0.1.0",
    )

    go_repository(
        name = "com_github_mattn_go_colorable",
        build_file_proto_mode = "disable_global",
        importpath = "github.com/mattn/go-colorable",
        sum = "h1:fFA4WZxdEF4tXPZVKMLwD8oUnCTTo08duU7wxecdEvA=",
        version = "v0.1.13",
    )

    go_repository(
        name = "com_github_mattn_go_isatty",
        build_file_proto_mode = "disable_global",
        importpath = "github.com/mattn/go-isatty",
        sum = "h1:BTarxUcIeDqL27Mc+vyvdWYSL28zpIhv3RoTdsLMPng=",
        version = "v0.0.17",
    )
    go_repository(
        name = "com_github_mattn_go_runewidth",
        build_file_proto_mode = "disable_global",
        importpath = "github.com/mattn/go-runewidth",
        sum = "h1:+xnbZSEeDbOIg5/mE6JF0w6n9duR1l3/WmbinWVwUuU=",
        version = "v0.0.14",
    )
    go_repository(
        name = "com_github_mattn_go_shellwords",
        build_file_proto_mode = "disable_global",
        importpath = "github.com/mattn/go-shellwords",
        sum = "h1:M2zGm7EW6UQJvDeQxo4T51eKPurbeFbe8WtebGE2xrk=",
        version = "v1.0.12",
    )

    go_repository(
        name = "com_github_mattn_go_sqlite3",
        build_file_proto_mode = "disable_global",
        importpath = "github.com/mattn/go-sqlite3",
        sum = "h1:yOQRA0RpS5PFz/oikGwBEqvAWhWg5ufRz4ETLjwpU1Y=",
        version = "v1.14.16",
    )

    go_repository(
        name = "com_github_mattn_goveralls",
        build_file_proto_mode = "disable_global",
        importpath = "github.com/mattn/goveralls",
        sum = "h1:7eJB6EqsPhRVxvwEXGnqdO2sJI0PTsrWoTMXEk9/OQc=",
        version = "v0.0.2",
    )
    go_repository(
        name = "com_github_matttproud_golang_protobuf_extensions",
        build_file_proto_mode = "disable_global",
        importpath = "github.com/matttproud/golang_protobuf_extensions",
        sum = "h1:mmDVorXM7PCGKw94cs5zkfA9PSy5pEvNWRP0ET0TIVo=",
        version = "v1.0.4",
    )
    go_repository(
        name = "com_github_maxbrunsfeld_counterfeiter_v6",
        build_file_proto_mode = "disable_global",
        importpath = "github.com/maxbrunsfeld/counterfeiter/v6",
        sum = "h1:g+4J5sZg6osfvEfkRZxJ1em0VT95/UOZgi/l7zi1/oE=",
        version = "v6.2.2",
    )

    go_repository(
        name = "com_github_mcuadros_go_version",
        build_file_proto_mode = "disable_global",
        importpath = "github.com/mcuadros/go-version",
        sum = "h1:YocNLcTBdEdvY3iDK6jfWXvEaM5OCKkjxPKoJRdB3Gg=",
        version = "v0.0.0-20190830083331-035f6764e8d2",
    )

    go_repository(
        name = "com_github_mediocregopher_radix_v3",
        build_file_proto_mode = "disable_global",
        importpath = "github.com/mediocregopher/radix/v3",
        sum = "h1:galbPBjIwmyREgwGCfQEN4X8lxbJnKBYurgz+VfcStA=",
        version = "v3.4.2",
    )

    go_repository(
        name = "com_github_mholt_acmez",
        build_file_proto_mode = "disable_global",
        importpath = "github.com/mholt/acmez",
        sum = "h1:N3cE4Pek+dSolbsofIkAYz6H1d3pE+2G0os7QHslf80=",
        version = "v1.0.4",
    )
    go_repository(
        name = "com_github_mholt_archiver_v3",
        build_file_proto_mode = "disable_global",
        importpath = "github.com/mholt/archiver/v3",
        sum = "h1:rDjOBX9JSF5BvoJGvjqK479aL70qh9DIpZCl+k7Clwo=",
        version = "v3.5.1",
    )

    go_repository(
        name = "com_github_microcosm_cc_bluemonday",
        build_file_proto_mode = "disable_global",
        importpath = "github.com/microcosm-cc/bluemonday",
        sum = "h1:p2tT7RNzRdCi0qmwxG+HbqD6ILkmwter1ZwVZn1oTxA=",
        version = "v1.0.22",
    )
    go_repository(
        name = "com_github_microsoft_go_winio",
        build_file_proto_mode = "disable_global",
        importpath = "github.com/Microsoft/go-winio",
        sum = "h1:slsWYD/zyx7lCXoZVlvQrj0hPTM1HI4+v1sIda2yDvg=",
        version = "v0.6.0",
    )
    go_repository(
        name = "com_github_microsoft_hcsshim",
        build_file_proto_mode = "disable_global",
        importpath = "github.com/Microsoft/hcsshim",
        sum = "h1:mKNHW/Xvv1aFH87Jb6ERDzXTJTLPlmzfZ28VBFD/bfg=",
        version = "v0.9.7",
    )
    go_repository(
        name = "com_github_microsoft_hcsshim_test",
        build_file_proto_mode = "disable_global",
        importpath = "github.com/Microsoft/hcsshim/test",
        sum = "h1:4FA+QBaydEHlwxg0lMN3rhwoDaQy6LKhVWR4qvq4BuA=",
        version = "v0.0.0-20210227013316-43a75bb4edd3",
    )

    go_repository(
        name = "com_github_miekg_dns",
        build_file_proto_mode = "disable_global",
        importpath = "github.com/miekg/dns",
        sum = "h1:DQUfb9uc6smULcREF09Uc+/Gd46YWqJd5DbpPE9xkcA=",
        version = "v1.1.50",
    )
    go_repository(
        name = "com_github_miekg_pkcs11",
        build_file_proto_mode = "disable_global",
        importpath = "github.com/miekg/pkcs11",
        sum = "h1:Ugu9pdy6vAYku5DEpVWVFPYnzV+bxB+iRdbuFSu7TvU=",
        version = "v1.1.1",
    )

    go_repository(
        name = "com_github_minio_md5_simd",
        build_file_proto_mode = "disable_global",
        importpath = "github.com/minio/md5-simd",
        sum = "h1:Gdi1DZK69+ZVMoNHRXJyNcxrMA4dSxoYHZSQbirFg34=",
        version = "v1.1.2",
    )
    go_repository(
        name = "com_github_minio_minio_go_v7",
        build_file_proto_mode = "disable_global",
        importpath = "github.com/minio/minio-go/v7",
        sum = "h1:upnbu1jCGOqEvrGSpRauSN9ZG7RCHK7VHxXS8Vmg2zk=",
        version = "v7.0.39",
    )
    go_repository(
        name = "com_github_minio_sha256_simd",
        build_file_proto_mode = "disable_global",
        importpath = "github.com/minio/sha256-simd",
        sum = "h1:v1ta+49hkWZyvaKwrQB8elexRqm6Y0aMLjCNsrYxo6g=",
        version = "v1.0.0",
    )
    go_repository(
        name = "com_github_mistifyio_go_zfs",
        build_file_proto_mode = "disable_global",
        importpath = "github.com/mistifyio/go-zfs",
        sum = "h1:aKW/4cBs+yK6gpqU3K/oIwk9Q/XICqd3zOX/UFuvqmk=",
        version = "v2.1.2-0.20190413222219-f784269be439+incompatible",
    )

    go_repository(
        name = "com_github_mitchellh_cli",
        build_file_proto_mode = "disable_global",
        importpath = "github.com/mitchellh/cli",
        sum = "h1:tEElEatulEHDeedTxwckzyYMA5c86fbmNIUL1hBIiTg=",
        version = "v1.1.0",
    )
    go_repository(
        name = "com_github_mitchellh_colorstring",
        build_file_proto_mode = "disable_global",
        importpath = "github.com/mitchellh/colorstring",
        sum = "h1:62I3jR2EmQ4l5rM/4FEfDWcRD+abF5XlKShorW5LRoQ=",
        version = "v0.0.0-20190213212951-d06e56a500db",
    )

    go_repository(
        name = "com_github_mitchellh_copystructure",
        build_file_proto_mode = "disable_global",
        importpath = "github.com/mitchellh/copystructure",
        sum = "h1:vpKXTN4ewci03Vljg/q9QvCGUDttBOGBIa15WveJJGw=",
        version = "v1.2.0",
    )
    go_repository(
        name = "com_github_mitchellh_go_homedir",
        build_file_proto_mode = "disable_global",
        importpath = "github.com/mitchellh/go-homedir",
        sum = "h1:lukF9ziXFxDFPkA1vsr5zpc1XuPDn/wFntq5mG+4E0Y=",
        version = "v1.1.0",
    )

    go_repository(
        name = "com_github_mitchellh_go_testing_interface",
        build_file_proto_mode = "disable_global",
        importpath = "github.com/mitchellh/go-testing-interface",
        sum = "h1:fzU/JVNcaqHQEcVFAKeR41fkiLdIPrefOvVG1VZ96U0=",
        version = "v1.0.0",
    )

    go_repository(
        name = "com_github_mitchellh_go_wordwrap",
        build_file_proto_mode = "disable_global",
        importpath = "github.com/mitchellh/go-wordwrap",
        sum = "h1:TLuKupo69TCn6TQSyGxwI1EblZZEsQ0vMlAFQflz0v0=",
        version = "v1.0.1",
    )
    go_repository(
        name = "com_github_mitchellh_gox",
        build_file_proto_mode = "disable_global",
        importpath = "github.com/mitchellh/gox",
        sum = "h1:lfGJxY7ToLJQjHHwi0EX6uYBdK78egf954SQl13PQJc=",
        version = "v0.4.0",
    )
    go_repository(
        name = "com_github_mitchellh_hashstructure",
        build_file_proto_mode = "disable_global",
        importpath = "github.com/mitchellh/hashstructure",
        sum = "h1:P6P1hdjqAAknpY/M1CGipelZgp+4y9ja9kmUZPXP+H0=",
        version = "v1.1.0",
    )
    go_repository(
        name = "com_github_mitchellh_hashstructure_v2",
        build_file_proto_mode = "disable_global",
        importpath = "github.com/mitchellh/hashstructure/v2",
        sum = "h1:vGKWl0YJqUNxE8d+h8f6NJLcCJrgbhC4NcD46KavDd4=",
        version = "v2.0.2",
    )

    go_repository(
        name = "com_github_mitchellh_iochan",
        build_file_proto_mode = "disable_global",
        importpath = "github.com/mitchellh/iochan",
        sum = "h1:C+X3KsSTLFVBr/tK1eYN/vs4rJcvsiLU338UhYPJWeY=",
        version = "v1.0.0",
    )

    go_repository(
        name = "com_github_mitchellh_mapstructure",
        build_file_proto_mode = "disable_global",
        importpath = "github.com/mitchellh/mapstructure",
        sum = "h1:jeMsZIYE/09sWLaz43PL7Gy6RuMjD2eJVyuac5Z2hdY=",
        version = "v1.5.0",
    )
    go_repository(
        name = "com_github_mitchellh_osext",
        build_file_proto_mode = "disable_global",
        importpath = "github.com/mitchellh/osext",
        sum = "h1:2+myh5ml7lgEU/51gbeLHfKGNfgEQQIWrlbdaOsidbQ=",
        version = "v0.0.0-20151018003038-5e2d6d41470f",
    )

    go_repository(
        name = "com_github_mitchellh_reflectwalk",
        build_file_proto_mode = "disable_global",
        importpath = "github.com/mitchellh/reflectwalk",
        sum = "h1:G2LzWKi524PWgd3mLHV8Y5k7s6XUvT0Gef6zxSIeXaQ=",
        version = "v1.0.2",
    )
    go_repository(
        name = "com_github_moby_buildkit",
        build_file_proto_mode = "disable_global",
        importpath = "github.com/moby/buildkit",
        sum = "h1:bnQFPHkNJTELRb2n3HISPGvB1FWzFx+YD1MTZg8bsfk=",
        version = "v0.11.3",
    )
    go_repository(
        name = "com_github_moby_locker",
        build_file_proto_mode = "disable_global",
        importpath = "github.com/moby/locker",
        sum = "h1:fOXqR41zeveg4fFODix+1Ch4mj/gT0NE1XJbp/epuBg=",
        version = "v1.0.1",
    )
    go_repository(
        name = "com_github_moby_patternmatcher",
        build_file_proto_mode = "disable_global",
        importpath = "github.com/moby/patternmatcher",
        sum = "h1:YCZgJOeULcxLw1Q+sVR636pmS7sPEn1Qo2iAN6M7DBo=",
        version = "v0.5.0",
    )

    go_repository(
        name = "com_github_moby_spdystream",
        build_file_proto_mode = "disable_global",
        importpath = "github.com/moby/spdystream",
        sum = "h1:cjW1zVyyoiM0T7b6UoySUFqzXMoqRckQtXwGPiBhOM8=",
        version = "v0.2.0",
    )
    go_repository(
        name = "com_github_moby_sys_mount",
        build_file_proto_mode = "disable_global",
        importpath = "github.com/moby/sys/mount",
        sum = "h1:fX1SVkXFJ47XWDoeFW4Sq7PdQJnV2QIDZAqjNqgEjUs=",
        version = "v0.3.3",
    )
    go_repository(
        name = "com_github_moby_sys_mountinfo",
        build_file_proto_mode = "disable_global",
        importpath = "github.com/moby/sys/mountinfo",
        sum = "h1:BzJjoreD5BMFNmD9Rus6gdd1pLuecOFPt8wC+Vygl78=",
        version = "v0.6.2",
    )
    go_repository(
        name = "com_github_moby_sys_sequential",
        build_file_proto_mode = "disable_global",
        importpath = "github.com/moby/sys/sequential",
        sum = "h1:OPvI35Lzn9K04PBbCLW0g4LcFAJgHsvXsRyewg5lXtc=",
        version = "v0.5.0",
    )
    go_repository(
        name = "com_github_moby_sys_signal",
        build_file_proto_mode = "disable_global",
        importpath = "github.com/moby/sys/signal",
        sum = "h1:25RW3d5TnQEoKvRbEKUGay6DCQ46IxAVTT9CUMgmsSI=",
        version = "v0.7.0",
    )
    go_repository(
        name = "com_github_moby_sys_symlink",
        build_file_proto_mode = "disable_global",
        importpath = "github.com/moby/sys/symlink",
        sum = "h1:tk1rOM+Ljp0nFmfOIBtlV3rTDlWOwFRhjEeAhZB0nZc=",
        version = "v0.2.0",
    )

    go_repository(
        name = "com_github_moby_term",
        build_file_proto_mode = "disable_global",
        importpath = "github.com/moby/term",
        sum = "h1:J/7hjLaHLD7epG0m6TBMGmp4NQ+ibBYLfeyJWdAIFLA=",
        version = "v0.0.0-20221128092401-c43b287e0e0f",
    )
    go_repository(
        name = "com_github_modern_go_concurrent",
        build_file_proto_mode = "disable_global",
        importpath = "github.com/modern-go/concurrent",
        sum = "h1:TRLaZ9cD/w8PVh93nsPXa1VrQ6jlwL5oN8l14QlcNfg=",
        version = "v0.0.0-20180306012644-bacd9c7ef1dd",
    )
    go_repository(
        name = "com_github_modern_go_reflect2",
        build_file_proto_mode = "disable_global",
        importpath = "github.com/modern-go/reflect2",
        sum = "h1:xBagoLtFs94CBntxluKeaWgTMpvLxC4ur3nMaC9Gz0M=",
        version = "v1.0.2",
    )
    go_repository(
        name = "com_github_modocache_gover",
        build_file_proto_mode = "disable_global",
        importpath = "github.com/modocache/gover",
        sum = "h1:8Q0qkMVC/MmWkpIdlvZgcv2o2jrlF6zqVOh7W5YHdMA=",
        version = "v0.0.0-20171022184752-b58185e213c5",
    )
    go_repository(
        name = "com_github_monochromegane_go_gitignore",
        build_file_proto_mode = "disable_global",
        importpath = "github.com/monochromegane/go-gitignore",
        sum = "h1:n6/2gBQ3RWajuToeY6ZtZTIKv2v7ThUy5KKusIT0yc0=",
        version = "v0.0.0-20200626010858-205db1a8cc00",
    )
    go_repository(
        name = "com_github_montanaflynn_stats",
        build_file_proto_mode = "disable_global",
        importpath = "github.com/montanaflynn/stats",
        sum = "h1:Duep6KMIDpY4Yo11iFsvyqJDyfzLF9+sndUKT+v64GQ=",
        version = "v0.6.6",
    )

    go_repository(
        name = "com_github_morikuni_aec",
        build_file_proto_mode = "disable_global",
        importpath = "github.com/morikuni/aec",
        sum = "h1:nP9CBfwrvYnBRgY6qfDQkygYDmYwOilePFkwzv4dU8A=",
        version = "v1.0.0",
    )
    go_repository(
        name = "com_github_mostynb_go_grpc_compression",
        build_file_proto_mode = "disable_global",
        importpath = "github.com/mostynb/go-grpc-compression",
        sum = "h1:N9t6taOJN3mNTTi0wDf4e3lp/G/ON1TP67Pn0vTUA9I=",
        version = "v1.1.17",
    )

    go_repository(
        name = "com_github_moul_http2curl",
        build_file_proto_mode = "disable_global",
        importpath = "github.com/moul/http2curl",
        sum = "h1:dRMWoAtb+ePxMlLkrCbAqh4TlPHXvoGUSQ323/9Zahs=",
        version = "v1.0.0",
    )

    go_repository(
        name = "com_github_mpvl_unique",
        build_file_proto_mode = "disable_global",
        importpath = "github.com/mpvl/unique",
        sum = "h1:D5x39vF5KCwKQaw+OC9ZPiLVHXz3UFw2+psEX+gYcto=",
        version = "v0.0.0-20150818121801-cbe035fff7de",
    )
    go_repository(
        name = "com_github_mrjones_oauth",
        build_file_proto_mode = "disable_global",
        importpath = "github.com/mrjones/oauth",
        sum = "h1:j2kD3MT1z4PXCiUllUJF9mWUESr9TWKS7iEKsQ/IipM=",
        version = "v0.0.0-20190623134757-126b35219450",
    )
    go_repository(
        name = "com_github_mrunalp_fileutils",
        build_file_proto_mode = "disable_global",
        importpath = "github.com/mrunalp/fileutils",
        sum = "h1:NKzVxiH7eSk+OQ4M+ZYW1K6h27RUV3MI6NUTsHhU6Z4=",
        version = "v0.5.0",
    )

    go_repository(
        name = "com_github_mschoch_smat",
        build_file_proto_mode = "disable_global",
        importpath = "github.com/mschoch/smat",
        sum = "h1:8imxQsjDm8yFEAVBe7azKmKSgzSkZXDuKkSq9374khM=",
        version = "v0.2.0",
    )
    go_repository(
        name = "com_github_msteinert_pam",
        build_file_proto_mode = "disable_global",
        importpath = "github.com/msteinert/pam",
        sum = "h1:VhLun/0n0kQYxiRBJJvVpC2jR6d21SWJFjpvUVj20Kc=",
        version = "v1.1.0",
    )

    go_repository(
        name = "com_github_muesli_reflow",
        build_file_proto_mode = "disable_global",
        importpath = "github.com/muesli/reflow",
        sum = "h1:IFsN6K9NfGtjeggFP+68I4chLZV2yIKsXJFNZ+eWh6s=",
        version = "v0.3.0",
    )
    go_repository(
        name = "com_github_muesli_termenv",
        build_file_proto_mode = "disable_global",
        importpath = "github.com/muesli/termenv",
        sum = "h1:KuQRUE3PgxRFWhq4gHvZtPSLCGDqM5q/cYr1pZ39ytc=",
        version = "v0.12.0",
    )
    go_repository(
        name = "com_github_munnerz_goautoneg",
        build_file_proto_mode = "disable_global",
        importpath = "github.com/munnerz/goautoneg",
        sum = "h1:C3w9PqII01/Oq1c1nUAm88MOHcQC9l5mIlSMApZMrHA=",
        version = "v0.0.0-20191010083416-a7dc8b61c822",
    )
    go_repository(
        name = "com_github_mwitkow_go_conntrack",
        build_file_proto_mode = "disable_global",
        importpath = "github.com/mwitkow/go-conntrack",
        sum = "h1:KUppIJq7/+SVif2QVs3tOP0zanoHgBEVAwHxUSIzRqU=",
        version = "v0.0.0-20190716064945-2f068394615f",
    )
    go_repository(
        name = "com_github_mwitkow_go_proto_validators",
        build_file_proto_mode = "disable_global",
        importpath = "github.com/mwitkow/go-proto-validators",
        sum = "h1:qRlmpTzm2pstMKKzTdvwPCF5QfBNURSlAgN/R+qbKos=",
        version = "v0.3.2",
    )
    go_repository(
        name = "com_github_mxk_go_flowrate",
        build_file_proto_mode = "disable_global",
        importpath = "github.com/mxk/go-flowrate",
        sum = "h1:y5//uYreIhSUg3J1GEMiLbxo1LJaP8RfCpH6pymGZus=",
        version = "v0.0.0-20140419014527-cca7078d478f",
    )

    go_repository(
        name = "com_github_nats_io_jwt",
        build_file_proto_mode = "disable_global",
        importpath = "github.com/nats-io/jwt",
        sum = "h1:xdnzwFETV++jNc4W1mw//qFyJGb2ABOombmZJQS4+Qo=",
        version = "v0.3.0",
    )

    go_repository(
        name = "com_github_nats_io_nats_go",
        build_file_proto_mode = "disable_global",
        importpath = "github.com/nats-io/nats.go",
        sum = "h1:ik3HbLhZ0YABLto7iX80pZLPw/6dx3T+++MZJwLnMrQ=",
        version = "v1.9.1",
    )
    go_repository(
        name = "com_github_nats_io_nkeys",
        build_file_proto_mode = "disable_global",
        importpath = "github.com/nats-io/nkeys",
        sum = "h1:qMd4+pRHgdr1nAClu+2h/2a5F2TmKcCzjCDazVgRoX4=",
        version = "v0.1.0",
    )
    go_repository(
        name = "com_github_nats_io_nuid",
        build_file_proto_mode = "disable_global",
        importpath = "github.com/nats-io/nuid",
        sum = "h1:5iA8DT8V7q8WK2EScv2padNa/rTESc1KdnPw4TC2paw=",
        version = "v1.0.1",
    )

    go_repository(
        name = "com_github_ncw_swift",
        build_file_proto_mode = "disable_global",
        importpath = "github.com/ncw/swift",
        sum = "h1:4DQRPj35Y41WogBxyhOXlrI37nzGlyEcsforeudyYPQ=",
        version = "v1.0.47",
    )
    go_repository(
        name = "com_github_neelance_astrewrite",
        build_file_proto_mode = "disable_global",
        importpath = "github.com/neelance/astrewrite",
        sum = "h1:D6paGObi5Wud7xg83MaEFyjxQB1W5bz5d0IFppr+ymk=",
        version = "v0.0.0-20160511093645-99348263ae86",
    )
    go_repository(
        name = "com_github_neelance_sourcemap",
        build_file_proto_mode = "disable_global",
        importpath = "github.com/neelance/sourcemap",
        sum = "h1:bY6ktFuJkt+ZXkX0RChQch2FtHpWQLVS8Qo1YasiIVk=",
        version = "v0.0.0-20200213170602-2833bce08e4c",
    )
    go_repository(
        name = "com_github_networkplumbing_go_nft",
        build_file_proto_mode = "disable_global",
        importpath = "github.com/networkplumbing/go-nft",
        sum = "h1:eKapmyVUt/3VGfhYaDos5yeprm+LPt881UeksmKKZHY=",
        version = "v0.2.0",
    )

    go_repository(
        name = "com_github_nfnt_resize",
        build_file_proto_mode = "disable_global",
        importpath = "github.com/nfnt/resize",
        sum = "h1:zYyBkD/k9seD2A7fsi6Oo2LfFZAehjjQMERAvZLEDnQ=",
        version = "v0.0.0-20180221191011-83c6a9932646",
    )

    go_repository(
        name = "com_github_niemeyer_pretty",
        build_file_proto_mode = "disable_global",
        importpath = "github.com/niemeyer/pretty",
        sum = "h1:fD57ERR4JtEqsWbfPhv4DMiApHyliiK5xCTNVSPiaAs=",
        version = "v0.0.0-20200227124842-a10e7caefd8e",
    )
    go_repository(
        name = "com_github_nightlyone_lockfile",
        build_file_proto_mode = "disable_global",
        importpath = "github.com/nightlyone/lockfile",
        sum = "h1:RHep2cFKK4PonZJDdEl4GmkabuhbsRMgk/k3uAmxBiA=",
        version = "v1.0.0",
    )
    go_repository(
        name = "com_github_niklasfasching_go_org",
        build_file_proto_mode = "disable_global",
        importpath = "github.com/niklasfasching/go-org",
        sum = "h1:5YAIqNTdl6lAOb7lD2AyQ1RuFGPVrAKvUexphk8PGbo=",
        version = "v1.6.5",
    )
    go_repository(
        name = "com_github_nishanths_predeclared",
        build_file_proto_mode = "disable_global",
        importpath = "github.com/nishanths/predeclared",
        sum = "h1:3f0nxAmdj/VoCGN/ijdMy7bj6SBagaqYg1B0hu8clMA=",
        version = "v0.0.0-20200524104333-86fad755b4d3",
    )

    go_repository(
        name = "com_github_npillmayer_nestext",
        build_file_proto_mode = "disable_global",
        importpath = "github.com/npillmayer/nestext",
        sum = "h1:2dkbzJ5xMcyJW5b8wwrX+nnRNvf/Nn1KwGhIauGyE2E=",
        version = "v0.1.3",
    )
    go_repository(
        name = "com_github_nu7hatch_gouuid",
        build_file_proto_mode = "disable_global",
        importpath = "github.com/nu7hatch/gouuid",
        sum = "h1:VhgPp6v9qf9Agr/56bj7Y/xa04UccTW04VP0Qed4vnQ=",
        version = "v0.0.0-20131221200532-179d4d0c4d8d",
    )
    go_repository(
        name = "com_github_nwaples_rardecode",
        build_file_proto_mode = "disable_global",
        importpath = "github.com/nwaples/rardecode",
        sum = "h1:cWCaZwfM5H7nAD6PyEdcVnczzV8i/JtotnyW/dD9lEc=",
        version = "v1.1.3",
    )
    go_repository(
        name = "com_github_nxadm_tail",
        build_file_proto_mode = "disable_global",
        importpath = "github.com/nxadm/tail",
        sum = "h1:nPr65rt6Y5JFSKQO7qToXr7pePgD6Gwiw05lkbyAQTE=",
        version = "v1.4.8",
    )
    go_repository(
        name = "com_github_nyaruka_phonenumbers",
        build_file_proto_mode = "disable_global",
        importpath = "github.com/nyaruka/phonenumbers",
        sum = "h1:vU9IUfiHrpu+lZcCkjEzDsCIdurQV8lxjrAdqW2osAU=",
        version = "v1.0.54",
    )

    go_repository(
        name = "com_github_nytimes_gziphandler",
        build_file_proto_mode = "disable_global",
        importpath = "github.com/NYTimes/gziphandler",
        sum = "h1:ZUDjpQae29j0ryrS0u/B8HZfJBtBQHjqw2rQ2cqUQ3I=",
        version = "v1.1.1",
    )

    go_repository(
        name = "com_github_oklog_run",
        build_file_proto_mode = "disable_global",
        importpath = "github.com/oklog/run",
        sum = "h1:GEenZ1cK0+q0+wsJew9qUg/DyD8k3JzYsZAi5gYi2mA=",
        version = "v1.1.0",
    )
    go_repository(
        name = "com_github_oklog_ulid",
        build_file_proto_mode = "disable_global",
        importpath = "github.com/oklog/ulid",
        sum = "h1:EGfNDEx6MqHz8B3uNV6QAib1UR2Lm97sHi3ocA6ESJ4=",
        version = "v1.3.1",
    )
    go_repository(
        name = "com_github_oklog_ulid_v2",
        build_file_proto_mode = "disable_global",
        importpath = "github.com/oklog/ulid/v2",
        sum = "h1:r4fFzBm+bv0wNKNh5eXTwU7i85y5x+uwkxCUTNVQqLc=",
        version = "v2.0.2",
    )
    go_repository(
        name = "com_github_olekukonko_tablewriter",
        build_file_proto_mode = "disable_global",
        importpath = "github.com/olekukonko/tablewriter",
        sum = "h1:P2Ga83D34wi1o9J6Wh1mRuqd4mF/x/lgBS7N7AbDhec=",
        version = "v0.0.5",
    )
    go_repository(
        name = "com_github_oliamb_cutter",
        build_file_proto_mode = "disable_global",
        importpath = "github.com/oliamb/cutter",
        sum = "h1:Lfwkya0HHNU1YLnGv2hTkzHfasrSMkgv4Dn+5rmlk3k=",
        version = "v0.2.2",
    )
    go_repository(
        name = "com_github_olivere_elastic_v7",
        build_file_proto_mode = "disable_global",
        importpath = "github.com/olivere/elastic/v7",
        sum = "h1:R7CXvbu8Eq+WlsLgxmKVKPox0oOwAE/2T9Si5BnvK6E=",
        version = "v7.0.32",
    )

    go_repository(
        name = "com_github_oneofone_xxhash",
        build_file_proto_mode = "disable_global",
        importpath = "github.com/OneOfOne/xxhash",
        sum = "h1:KMrpdQIwFcEqXDklaen+P1axHaj9BSKzvpUUfnHldSE=",
        version = "v1.2.2",
    )
    go_repository(
        name = "com_github_onsi_ginkgo",
        build_file_proto_mode = "disable_global",
        importpath = "github.com/onsi/ginkgo",
        sum = "h1:29JGrr5oVBm5ulCWet69zQkzWipVXIol6ygQUe/EzNc=",
        version = "v1.16.4",
    )
    go_repository(
        name = "com_github_onsi_ginkgo_v2",
        build_file_proto_mode = "disable_global",
        importpath = "github.com/onsi/ginkgo/v2",
        sum = "h1:Fx2POJZfKRQcM1pH49qSZiYeu319wji004qX+GDovrU=",
        version = "v2.1.6",
    )

    go_repository(
        name = "com_github_onsi_gomega",
        build_file_proto_mode = "disable_global",
        importpath = "github.com/onsi/gomega",
        sum = "h1:PA/3qinGoukvymdIDV8pii6tiZgC8kbmJO6Z5+b002Q=",
        version = "v1.20.1",
    )

    go_repository(
        name = "com_github_opencontainers_go_digest",
        build_file_proto_mode = "disable_global",
        importpath = "github.com/opencontainers/go-digest",
        sum = "h1:apOUWs51W5PlhuyGyz9FCeeBIOUDA/6nW8Oi/yOhh5U=",
        version = "v1.0.0",
    )
    go_repository(
        name = "com_github_opencontainers_image_spec",
        build_file_proto_mode = "disable_global",
        importpath = "github.com/opencontainers/image-spec",
        sum = "h1:2zx/Stx4Wc5pIPDvIxHXvXtQFW/7XWJGmnM7r3wg034=",
        version = "v1.1.0-rc2",
    )
    go_repository(
        name = "com_github_opencontainers_runc",
        build_file_proto_mode = "disable_global",
        importpath = "github.com/opencontainers/runc",
        sum = "h1:L44KXEpKmfWDcS02aeGm8QNTFXTo2D+8MYGDIJ/GDEs=",
        version = "v1.1.5",
    )
    go_repository(
        name = "com_github_opencontainers_runtime_spec",
        build_file_proto_mode = "disable_global",
        importpath = "github.com/opencontainers/runtime-spec",
        sum = "h1:3snG66yBm59tKhhSPQrQ/0bCrv1LQbKt40LnUPiUxdc=",
        version = "v1.0.3-0.20210326190908-1c3f411f0417",
    )
    go_repository(
        name = "com_github_opencontainers_runtime_tools",
        build_file_proto_mode = "disable_global",
        importpath = "github.com/opencontainers/runtime-tools",
        sum = "h1:H7DMc6FAjgwZZi8BRqjrAAHWoqEr5e5L6pS4V0ezet4=",
        version = "v0.0.0-20181011054405-1d69bd0f9c39",
    )

    go_repository(
        name = "com_github_opencontainers_selinux",
        build_file_proto_mode = "disable_global",
        importpath = "github.com/opencontainers/selinux",
        sum = "h1:NFy2xCsjn7+WspbfZkUd5zyVeisV7VFbPSP96+8/ha4=",
        version = "v1.10.2",
    )

    go_repository(
        name = "com_github_opentracing_contrib_go_stdlib",
        build_file_proto_mode = "disable_global",
        importpath = "github.com/opentracing-contrib/go-stdlib",
        sum = "h1:TBS7YuVotp8myLon4Pv7BtCBzOTo1DeZCld0Z63mW2w=",
        version = "v1.0.0",
    )
    go_repository(
        name = "com_github_opentracing_opentracing_go",
        build_file_proto_mode = "disable_global",
        importpath = "github.com/opentracing/opentracing-go",
        sum = "h1:uEJPy/1a5RIPAJ0Ov+OIO8OxWu77jEv+1B0VhjKrZUs=",
        version = "v1.2.0",
    )

    go_repository(
        name = "com_github_opsgenie_opsgenie_go_sdk_v2",
        build_file_proto_mode = "disable_global",
        importpath = "github.com/opsgenie/opsgenie-go-sdk-v2",
        sum = "h1:nV98dkBpqaYbDnhefmOQ+Rn4hE+jD6AtjYHXaU5WyJI=",
        version = "v1.2.13",
    )

    go_repository(
        name = "com_github_ovh_go_ovh",
        build_file_proto_mode = "disable_global",
        importpath = "github.com/ovh/go-ovh",
        sum = "h1:bHXZmw8nTgZin4Nv7JuaLs0KG5x54EQR7migYTd1zrk=",
        version = "v1.1.0",
    )
    go_repository(
        name = "com_github_package_url_packageurl_go",
        build_file_proto_mode = "disable_global",
        importpath = "github.com/package-url/packageurl-go",
        sum = "h1:DiLBVp4DAcZlBVBEtJpNWZpZVq0AEeCY7Hqk8URVs4o=",
        version = "v0.1.1-0.20220428063043-89078438f170",
    )

    go_repository(
        name = "com_github_pandatix_go_cvss",
        build_file_proto_mode = "disable_global",
        importpath = "github.com/pandatix/go-cvss",
        sum = "h1:9441i+Sn/P/TP9kNBl3kI7mwYtNYFr1eN8JdsiybiMM=",
        version = "v0.5.2",
    )

    go_repository(
        name = "com_github_pascaldekloe_goe",
        build_file_proto_mode = "disable_global",
        importpath = "github.com/pascaldekloe/goe",
        sum = "h1:cBOtyMzM9HTpWjXfbbunk26uA6nG3a8n06Wieeh0MwY=",
        version = "v0.1.0",
    )
    go_repository(
        name = "com_github_pborman_uuid",
        build_file_proto_mode = "disable_global",
        importpath = "github.com/pborman/uuid",
        sum = "h1:J7Q5mO4ysT1dv8hyrUGHb9+ooztCXu1D8MY8DZYsu3g=",
        version = "v1.2.0",
    )

    go_repository(
        name = "com_github_pelletier_go_toml",
        build_file_proto_mode = "disable_global",
        importpath = "github.com/pelletier/go-toml",
        sum = "h1:4yBQzkHv+7BHq2PQUZF3Mx0IYxG7LsP222s7Agd3ve8=",
        version = "v1.9.5",
    )
    go_repository(
        name = "com_github_pelletier_go_toml_v2",
        build_file_proto_mode = "disable_global",
        importpath = "github.com/pelletier/go-toml/v2",
        sum = "h1:ipoSadvV8oGUjnUbMub59IDPPwfxF694nG/jwbMiyQg=",
        version = "v2.0.5",
    )
    go_repository(
        name = "com_github_peterbourgon_diskv",
        build_file_proto_mode = "disable_global",
        importpath = "github.com/peterbourgon/diskv",
        sum = "h1:UBdAOUP5p4RWqPBg048CAvpKN+vxiaj6gdUUzhl4XmI=",
        version = "v2.0.1+incompatible",
    )
    go_repository(
        name = "com_github_peterbourgon_ff",
        build_file_proto_mode = "disable_global",
        importpath = "github.com/peterbourgon/ff",
        sum = "h1:xt1lxTG+Nr2+tFtysY7abFgPoH3Lug8CwYJMOmJRXhk=",
        version = "v1.7.1",
    )
    go_repository(
        name = "com_github_peterbourgon_ff_v3",
        build_file_proto_mode = "disable_global",
        importpath = "github.com/peterbourgon/ff/v3",
        sum = "h1:PaKe7GW8orVFh8Unb5jNHS+JZBwWUMa2se0HM6/BI24=",
        version = "v3.3.0",
    )
    go_repository(
        name = "com_github_peterhellberg_link",
        build_file_proto_mode = "disable_global",
        importpath = "github.com/peterhellberg/link",
        sum = "h1:s2+RH8EGuI/mI4QwrWGSYQCRz7uNgip9BaM04HKu5kc=",
        version = "v1.1.0",
    )
    go_repository(
        name = "com_github_philhofer_fwd",
        build_file_proto_mode = "disable_global",
        importpath = "github.com/philhofer/fwd",
        sum = "h1:UbZqGr5Y38ApvM/V/jEljVxwocdweyH+vmYvRPBnbqQ=",
        version = "v1.0.0",
    )
    go_repository(
        name = "com_github_phpdave11_gofpdf",
        build_file_proto_mode = "disable_global",
        importpath = "github.com/phpdave11/gofpdf",
        sum = "h1:KPKiIbfwbvC/wOncwhrpRdXVj2CZTCFlw4wnoyjtHfQ=",
        version = "v1.4.2",
    )
    go_repository(
        name = "com_github_phpdave11_gofpdi",
        build_file_proto_mode = "disable_global",
        importpath = "github.com/phpdave11/gofpdi",
        sum = "h1:RZb9NG62cw/RW0rHAduVRo+98R8o/G1krcg2ns7DakQ=",
        version = "v1.0.12",
    )

    go_repository(
        name = "com_github_pierrec_lz4",
        build_file_proto_mode = "disable_global",
        importpath = "github.com/pierrec/lz4",
        sum = "h1:2xWsjqPFWcplujydGg4WmhC/6fZqK42wMM8aXeqhl0I=",
        version = "v2.0.5+incompatible",
    )

    go_repository(
        name = "com_github_pierrec_lz4_v4",
        build_file_proto_mode = "disable_global",
        importpath = "github.com/pierrec/lz4/v4",
        sum = "h1:kV4Ip+/hUBC+8T6+2EgburRtkE9ef4nbY3f4dFhGjMc=",
        version = "v4.1.17",
    )

    go_repository(
        name = "com_github_pingcap_errors",
        build_file_proto_mode = "disable_global",
        importpath = "github.com/pingcap/errors",
        sum = "h1:lFuQV/oaUMGcD2tqt+01ROSmJs75VG1ToEOkZIZ4nE4=",
        version = "v0.11.4",
    )
    go_repository(
        name = "com_github_pjbgf_sha1cd",
        build_file_proto_mode = "disable_global",
        importpath = "github.com/pjbgf/sha1cd",
        sum = "h1:uKQP/7QOzNtKYH7UTohZLcjF5/55EnTw0jO/Ru4jZwI=",
        version = "v0.2.3",
    )

    go_repository(
        name = "com_github_pkg_browser",
        build_file_proto_mode = "disable_global",
        importpath = "github.com/pkg/browser",
        sum = "h1:KoWmjvw+nsYOo29YJK9vDA65RGE3NrOnUtO7a+RF9HU=",
        version = "v0.0.0-20210911075715-681adbf594b8",
    )
    go_repository(
        name = "com_github_pkg_diff",
        build_file_proto_mode = "disable_global",
        importpath = "github.com/pkg/diff",
        sum = "h1:aoZm08cpOy4WuID//EZDgcC4zIxODThtZNPirFr42+A=",
        version = "v0.0.0-20210226163009-20ebb0f2a09e",
    )
    go_repository(
        name = "com_github_pkg_errors",
        build_file_proto_mode = "disable_global",
        importpath = "github.com/pkg/errors",
        sum = "h1:FEBLx1zS214owpjy7qsBeixbURkuhQAwrK5UwLGTwt4=",
        version = "v0.9.1",
    )
    go_repository(
        name = "com_github_pkg_profile",
        build_file_proto_mode = "disable_global",
        importpath = "github.com/pkg/profile",
        sum = "h1:hUDfIISABYI59DyeB3OTay/HxSRwTQ8rB/H83k6r5dM=",
        version = "v1.6.0",
    )
    go_repository(
        name = "com_github_pkg_sftp",
        build_file_proto_mode = "disable_global",
        importpath = "github.com/pkg/sftp",
        sum = "h1:VasscCm72135zRysgrJDKsntdmPN+OuU3+nnHYA9wyc=",
        version = "v1.10.1",
    )
    go_repository(
        name = "com_github_pmezard_go_difflib",
        build_file_proto_mode = "disable_global",
        importpath = "github.com/pmezard/go-difflib",
        sum = "h1:4DBwDE0NGyQoBHbLQYPwSUPoCMWR5BEzIk/f1lZbAQM=",
        version = "v1.0.0",
    )
    go_repository(
        name = "com_github_posener_complete",
        build_file_proto_mode = "disable_global",
        importpath = "github.com/posener/complete",
        sum = "h1:NP0eAhjcjImqslEwo/1hq7gpajME0fTLTezBKDqfXqo=",
        version = "v1.2.3",
    )
    go_repository(
        name = "com_github_power_devops_perfstat",
        build_file_proto_mode = "disable_global",
        importpath = "github.com/power-devops/perfstat",
        sum = "h1:0LFwY6Q3gMACTjAbMZBjXAqTOzOwFaj2Ld6cjeQ7Rig=",
        version = "v0.0.0-20221212215047-62379fc7944b",
    )
    go_repository(
        name = "com_github_pquerna_cachecontrol",
        build_file_proto_mode = "disable_global",
        importpath = "github.com/pquerna/cachecontrol",
        sum = "h1:yJMy84ti9h/+OEWa752kBTKv4XC30OtVVHYv/8cTqKc=",
        version = "v0.1.0",
    )
    go_repository(
        name = "com_github_pquerna_otp",
        build_file_proto_mode = "disable_global",
        importpath = "github.com/pquerna/otp",
        sum = "h1:oJV/SkzR33anKXwQU3Of42rL4wbrffP4uvUf1SvS5Xs=",
        version = "v1.3.0",
    )
    go_repository(
        name = "com_github_prashantv_gostub",
        build_file_proto_mode = "disable_global",
        importpath = "github.com/prashantv/gostub",
        sum = "h1:BTyx3RfQjRHnUWaGF9oQos79AlQ5k8WNktv7VGvVH4g=",
        version = "v1.1.0",
    )

    go_repository(
        name = "com_github_prometheus_alertmanager",
        build_file_proto_mode = "disable_global",
        importpath = "github.com/prometheus/alertmanager",
        replace = "github.com/sourcegraph/alertmanager",
        sum = "h1:Mlytsllyx6d1eaKXt8urXX0YjP5Tq4UGV+BfL6Yc1aQ=",
        version = "v0.21.1-0.20211110092431-863f5b1ee51b",
    )
    go_repository(
        name = "com_github_prometheus_client_golang",
        build_file_proto_mode = "disable_global",
        importpath = "github.com/prometheus/client_golang",
        sum = "h1:nJdhIvne2eSX/XRAFV9PcvFFRbrjbcTUj0VP62TMhnw=",
        version = "v1.14.0",
    )
    go_repository(
        name = "com_github_prometheus_client_model",
        build_file_proto_mode = "disable_global",
        importpath = "github.com/prometheus/client_model",
        sum = "h1:UBgGFHqYdG/TPFD1B1ogZywDqEkwp3fBMvqdiQ7Xew4=",
        version = "v0.3.0",
    )
    go_repository(
        name = "com_github_prometheus_common",
        build_file_proto_mode = "disable_global",
        importpath = "github.com/prometheus/common",
        replace = "github.com/prometheus/common",
        sum = "h1:hWIdL3N2HoUx3B8j3YN9mWor0qhY/NlEKZEaXxuIRh4=",
        version = "v0.32.1",
    )
    go_repository(
        name = "com_github_prometheus_common_assets",
        build_file_proto_mode = "disable_global",
        importpath = "github.com/prometheus/common/assets",
        sum = "h1:0P5OrzoHrYBOSM1OigWL3mY8ZvV2N4zIE/5AahrSrfM=",
        version = "v0.2.0",
    )
    go_repository(
        name = "com_github_prometheus_common_sigv4",
        build_file_proto_mode = "disable_global",
        importpath = "github.com/prometheus/common/sigv4",
        sum = "h1:qoVebwtwwEhS85Czm2dSROY5fTo2PAPEVdDeppTwGX4=",
        version = "v0.1.0",
    )
    go_repository(
        name = "com_github_prometheus_exporter_toolkit",
        build_file_proto_mode = "disable_global",
        importpath = "github.com/prometheus/exporter-toolkit",
        sum = "h1:sbJAfBXQFkG6sUkbwBun8MNdzW9+wd5YfPYofbmj0YM=",
        version = "v0.8.2",
    )
    go_repository(
        name = "com_github_prometheus_procfs",
        build_file_proto_mode = "disable_global",
        importpath = "github.com/prometheus/procfs",
        sum = "h1:wzCHvIvM5SxWqYvwgVL7yJY8Lz3PKn49KQtpgMYJfhI=",
        version = "v0.9.0",
    )
    go_repository(
        name = "com_github_prometheus_prometheus",
        build_file_proto_mode = "disable_global",
        importpath = "github.com/prometheus/prometheus",
        sum = "h1:wmk5yNrQlkQ2OvZucMhUB4k78AVfG34szb1UtopS8Vc=",
        version = "v0.40.5",
    )
    go_repository(
        name = "com_github_prometheus_statsd_exporter",
        build_file_proto_mode = "disable_global",
        importpath = "github.com/prometheus/statsd_exporter",
        sum = "h1:7Pji/i2GuhK6Lu7DHrtTkFmNBCudCPT1pX2CziuyQR0=",
        version = "v0.22.7",
    )
    go_repository(
        name = "com_github_prometheus_tsdb",
        build_file_proto_mode = "disable_global",
        importpath = "github.com/prometheus/tsdb",
        sum = "h1:YZcsG11NqnK4czYLrWd9mpEuAJIHVQLwdrleYfszMAA=",
        version = "v0.7.1",
    )
    go_repository(
        name = "com_github_protocolbuffers_txtpbfmt",
        build_file_proto_mode = "disable_global",
        importpath = "github.com/protocolbuffers/txtpbfmt",
        sum = "h1:gSVONBi2HWMFXCa9jFdYvYk7IwW/mTLxWOF7rXS4LO0=",
        version = "v0.0.0-20201118171849-f6a6b3f636fc",
    )
    go_repository(
        name = "com_github_protonmail_go_crypto",
        build_file_proto_mode = "disable_global",
        importpath = "github.com/ProtonMail/go-crypto",
        sum = "h1:OUJ54Fkd+AQXYmr9eOUxZfWNzpK3/e/KD40qa2rKHS4=",
        version = "v0.0.0-20230214155104-81033d7f4442",
    )

    go_repository(
        name = "com_github_pseudomuto_protoc_gen_doc",
        build_file_proto_mode = "disable_global",
        importpath = "github.com/pseudomuto/protoc-gen-doc",
        sum = "h1:Ah259kcrio7Ix1Rhb6u8FCaOkzf9qRBqXnvAufg061w=",
        version = "v1.5.1",
    )
    go_repository(
        name = "com_github_pseudomuto_protokit",
        build_file_proto_mode = "disable_global",
        importpath = "github.com/pseudomuto/protokit",
        sum = "h1:hlnBDcy3YEDXH7kc9gV+NLaN0cDzhDvD1s7Y6FZ8RpM=",
        version = "v0.2.0",
    )
    go_repository(
        name = "com_github_puerkitobio_goquery",
        build_file_proto_mode = "disable_global",
        importpath = "github.com/PuerkitoBio/goquery",
        sum = "h1:PJTF7AmFCFKk1N6V6jmKfrNH9tV5pNE6lZMkG0gta/U=",
        version = "v1.8.0",
    )

    go_repository(
        name = "com_github_puerkitobio_purell",
        build_file_proto_mode = "disable_global",
        importpath = "github.com/PuerkitoBio/purell",
        sum = "h1:WEQqlqaGbrPkxLJWfBwQmfEAE1Z7ONdDLqrN38tNFfI=",
        version = "v1.1.1",
    )
    go_repository(
        name = "com_github_puerkitobio_rehttp",
        build_file_proto_mode = "disable_global",
        importpath = "github.com/PuerkitoBio/rehttp",
        sum = "h1:JFZ7OeK+hbJpTxhNB0NDZT47AuXqCU0Smxfjtph7/Rs=",
        version = "v1.1.0",
    )

    go_repository(
        name = "com_github_puerkitobio_urlesc",
        build_file_proto_mode = "disable_global",
        importpath = "github.com/PuerkitoBio/urlesc",
        sum = "h1:d+Bc7a5rLufV/sSk/8dngufqelfh6jnri85riMAaF/M=",
        version = "v0.0.0-20170810143723-de5bf2ad4578",
    )

    go_repository(
        name = "com_github_quasoft_websspi",
        build_file_proto_mode = "disable_global",
        importpath = "github.com/quasoft/websspi",
        sum = "h1:/mA4w0LxWlE3novvsoEL6BBA1WnjJATbjkh1kFrTidw=",
        version = "v1.1.2",
    )
    go_repository(
        name = "com_github_qustavo_sqlhooks_v2",
        build_file_proto_mode = "disable_global",
        importpath = "github.com/qustavo/sqlhooks/v2",
        sum = "h1:54yBemHnGHp/7xgT+pxwmIlMSDNYKx5JW5dfRAiCZi0=",
        version = "v2.1.0",
    )
    go_repository(
        name = "com_github_rafaeljusto_redigomock",
        build_file_proto_mode = "disable_global",
        importpath = "github.com/rafaeljusto/redigomock",
        sum = "h1:d7uo5MVINMxnRr20MxbgDkmZ8QRfevjOVgEa4n0OZyY=",
        version = "v2.4.0+incompatible",
    )

    go_repository(
        name = "com_github_rainycape_unidecode",
        build_file_proto_mode = "disable_global",
        importpath = "github.com/rainycape/unidecode",
        sum = "h1:ta7tUOvsPHVHGom5hKW5VXNc2xZIkfCKP8iaqOyYtUQ=",
        version = "v0.0.0-20150907023854-cb7f23ec59be",
    )

    go_repository(
        name = "com_github_rhnvrm_simples3",
        build_file_proto_mode = "disable_global",
        importpath = "github.com/rhnvrm/simples3",
        sum = "h1:H0DJwybR6ryQE+Odi9eqkHuzjYAeJgtGcGtuBwOhsH8=",
        version = "v0.6.1",
    )

    go_repository(
        name = "com_github_rivo_uniseg",
        build_file_proto_mode = "disable_global",
        importpath = "github.com/rivo/uniseg",
        sum = "h1:utMvzDsuh3suAEnhH0RdHmoPbU648o6CvXxTx4SBMOw=",
        version = "v0.4.3",
    )
    go_repository(
        name = "com_github_rjeczalik_notify",
        build_file_proto_mode = "disable_global",
        importpath = "github.com/rjeczalik/notify",
        sum = "h1:6rJAzHTGKXGj76sbRgDiDcYj/HniypXmSJo1SWakZeY=",
        version = "v0.9.3",
    )
    go_repository(
        name = "com_github_roaringbitmap_roaring",
        build_file_proto_mode = "disable_global",
        importpath = "github.com/RoaringBitmap/roaring",
        sum = "h1:yqreLINqIrX22ErkKI0vY47/ivtJr6n+kMhVOVmhWBY=",
        version = "v1.2.3",
    )

    go_repository(
        name = "com_github_rogpeppe_fastuuid",
        build_file_proto_mode = "disable_global",
        importpath = "github.com/rogpeppe/fastuuid",
        sum = "h1:Ppwyp6VYCF1nvBTXL3trRso7mXMlRrw9ooo375wvi2s=",
        version = "v1.2.0",
    )
    go_repository(
        name = "com_github_rogpeppe_go_internal",
        build_file_proto_mode = "disable_global",
        importpath = "github.com/rogpeppe/go-internal",
        sum = "h1:73kH8U+JUqXU8lRuOHeVHaa/SZPifC7BkcraZVejAe8=",
        version = "v1.9.0",
    )
    go_repository(
        name = "com_github_rs_cors",
        build_file_proto_mode = "disable_global",
        importpath = "github.com/rs/cors",
        sum = "h1:O+qNyWn7Z+F9M0ILBHgMVPuB1xTOucVd5gtaYyXBpRo=",
        version = "v1.8.3",
    )
    go_repository(
        name = "com_github_rs_xid",
        build_file_proto_mode = "disable_global",
        importpath = "github.com/rs/xid",
        sum = "h1:qd7wPTDkN6KQx2VmMBLrpHkiyQwgFXRnkOLacUiaSNY=",
        version = "v1.4.0",
    )
    go_repository(
        name = "com_github_rs_zerolog",
        build_file_proto_mode = "disable_global",
        importpath = "github.com/rs/zerolog",
        sum = "h1:uPRuwkWF4J6fGsJ2R0Gn2jB1EQiav9k3S6CSdygQJXY=",
        version = "v1.15.0",
    )

    go_repository(
        name = "com_github_russellhaering_gosaml2",
        build_file_proto_mode = "disable_global",
        importpath = "github.com/russellhaering/gosaml2",
        sum = "h1:H/whrl8NuSoxyW46Ww5lKPskm+5K+qYLw9afqJ/Zef0=",
        version = "v0.9.1",
    )
    go_repository(
        name = "com_github_russellhaering_goxmldsig",
        build_file_proto_mode = "disable_global",
        importpath = "github.com/russellhaering/goxmldsig",
        sum = "h1:DllIWUgMy0cRUMfGiASiYEa35nsieyD3cigIwLonTPM=",
        version = "v1.3.0",
    )

    go_repository(
        name = "com_github_russross_blackfriday",
        build_file_proto_mode = "disable_global",
        importpath = "github.com/russross/blackfriday",
        replace = "github.com/russross/blackfriday",
        sum = "h1:HyvC0ARfnZBqnXwABFeSZHpKvJHJJfPz81GNueLj0oo=",
        version = "v1.5.2",
    )
    go_repository(
        name = "com_github_russross_blackfriday_v2",
        build_file_proto_mode = "disable_global",
        importpath = "github.com/russross/blackfriday/v2",
        sum = "h1:JIOH55/0cWyOuilr9/qlrm0BSXldqnqwMsf35Ld67mk=",
        version = "v2.1.0",
    )
    go_repository(
        name = "com_github_ruudk_golang_pdf417",
        build_file_proto_mode = "disable_global",
        importpath = "github.com/ruudk/golang-pdf417",
        sum = "h1:nlG4Wa5+minh3S9LVFtNoY+GVRiudA2e3EVfcCi3RCA=",
        version = "v0.0.0-20181029194003-1af4ab5afa58",
    )

    go_repository(
        name = "com_github_ryanuber_columnize",
        build_file_proto_mode = "disable_global",
        importpath = "github.com/ryanuber/columnize",
        sum = "h1:j1Wcmh8OrK4Q7GXY+V7SVSY8nUWQxHW5TkBe7YUl+2s=",
        version = "v2.1.0+incompatible",
    )
    go_repository(
        name = "com_github_ryanuber_go_glob",
        build_file_proto_mode = "disable_global",
        importpath = "github.com/ryanuber/go-glob",
        sum = "h1:iQh3xXAumdQ+4Ufa5b25cRpC5TYKlno6hsv6Cb3pkBk=",
        version = "v1.0.0",
    )
    go_repository(
        name = "com_github_sabhiram_go_gitignore",
        build_file_proto_mode = "disable_global",
        importpath = "github.com/sabhiram/go-gitignore",
        sum = "h1:OkMGxebDjyw0ULyrTYWeN0UNCCkmCWfjPnIA2W6oviI=",
        version = "v0.0.0-20210923224102-525f6e181f06",
    )
    go_repository(
        name = "com_github_safchain_ethtool",
        build_file_proto_mode = "disable_global",
        importpath = "github.com/safchain/ethtool",
        sum = "h1:ZFfeKAhIQiiOrQaI3/znw0gOmYpO28Tcu1YaqMa/jtQ=",
        version = "v0.0.0-20210803160452-9aa261dae9b1",
    )

    go_repository(
        name = "com_github_santhosh_tekuri_jsonschema_v5",
        build_file_proto_mode = "disable_global",
        importpath = "github.com/santhosh-tekuri/jsonschema/v5",
        sum = "h1:HNLA3HtUIROrQwG1cuu5EYuqk3UEoJ61Dr/9xkd6sok=",
        version = "v5.0.1",
    )

    go_repository(
        name = "com_github_satori_go_uuid",
        build_file_proto_mode = "disable_global",
        importpath = "github.com/satori/go.uuid",
        sum = "h1:0uYX9dsZ2yD7q2RtLRtPSdGDWzjeM3TbMJP9utgA0ww=",
        version = "v1.2.0",
    )

    go_repository(
        name = "com_github_scaleway_scaleway_sdk_go",
        build_file_proto_mode = "disable_global",
        importpath = "github.com/scaleway/scaleway-sdk-go",
        sum = "h1:0roa6gXKgyta64uqh52AQG3wzZXH21unn+ltzQSXML0=",
        version = "v1.0.0-beta.9",
    )
    go_repository(
        name = "com_github_schollz_closestmatch",
        build_file_proto_mode = "disable_global",
        importpath = "github.com/schollz/closestmatch",
        sum = "h1:Uel2GXEpJqOWBrlyI+oY9LTiyyjYS17cCYRqP13/SHk=",
        version = "v2.1.0+incompatible",
    )

    go_repository(
        name = "com_github_schollz_progressbar_v3",
        build_file_proto_mode = "disable_global",
        importpath = "github.com/schollz/progressbar/v3",
        sum = "h1:VcmmNRO+eFN3B0m5dta6FXYXY+MEJmXdWoIS+jjssQM=",
        version = "v3.8.5",
    )
    go_repository(
        name = "com_github_scim2_filter_parser_v2",
        build_file_proto_mode = "disable_global",
        importpath = "github.com/scim2/filter-parser/v2",
        sum = "h1:QGadEcsmypxg8gYChRSM2j1edLyE/2j72j+hdmI4BJM=",
        version = "v2.2.0",
    )
    go_repository(
        name = "com_github_sclevine_agouti",
        build_file_proto_mode = "disable_global",
        importpath = "github.com/sclevine/agouti",
        sum = "h1:8IBJS6PWz3uTlMP3YBIR5f+KAldcGuOeFkFbUWfBgK4=",
        version = "v3.0.0+incompatible",
    )
    go_repository(
        name = "com_github_sclevine_spec",
        build_file_proto_mode = "disable_global",
        importpath = "github.com/sclevine/spec",
        sum = "h1:1Jwdf9jSfDl9NVmt8ndHqbTZ7XCCPbh1jI3hkDBHVYA=",
        version = "v1.2.0",
    )

    go_repository(
        name = "com_github_sean_seed",
        build_file_proto_mode = "disable_global",
        importpath = "github.com/sean-/seed",
        sum = "h1:nn5Wsu0esKSJiIVhscUtVbo7ada43DJhG55ua/hjS5I=",
        version = "v0.0.0-20170313163322-e2103e2c3529",
    )
    go_repository(
        name = "com_github_seccomp_libseccomp_golang",
        build_file_proto_mode = "disable_global",
        importpath = "github.com/seccomp/libseccomp-golang",
        sum = "h1:RpforrEYXWkmGwJHIGnLZ3tTWStkjVVstwzNGqxX2Ds=",
        version = "v0.9.2-0.20220502022130-f33da4d89646",
    )

    go_repository(
        name = "com_github_secure_systems_lab_go_securesystemslib",
        build_file_proto_mode = "disable_global",
        importpath = "github.com/secure-systems-lab/go-securesystemslib",
        sum = "h1:b23VGrQhTA8cN2CbBw7/FulN9fTtqYUdS5+Oxzt+DUE=",
        version = "v0.4.0",
    )

    go_repository(
        name = "com_github_segmentio_fasthash",
        build_file_proto_mode = "disable_global",
        importpath = "github.com/segmentio/fasthash",
        sum = "h1:EI9+KE1EwvMLBWwjpRDc+fEM+prwxDYbslddQGtrmhM=",
        version = "v1.0.3",
    )
    go_repository(
        name = "com_github_segmentio_ksuid",
        build_file_proto_mode = "disable_global",
        importpath = "github.com/segmentio/ksuid",
        sum = "h1:sBo2BdShXjmcugAMwjugoGUdUV0pcxY5mW4xKRn3v4c=",
        version = "v1.0.4",
    )

    go_repository(
        name = "com_github_sergi_go_diff",
        build_file_proto_mode = "disable_global",
        importpath = "github.com/sergi/go-diff",
        sum = "h1:xkr+Oxo4BOQKmkn/B9eMK0g5Kg/983T9DqqPHwYqD+8=",
        version = "v1.3.1",
    )
    go_repository(
        name = "com_github_serialx_hashring",
        build_file_proto_mode = "disable_global",
        importpath = "github.com/serialx/hashring",
        sum = "h1:ka9QPuQg2u4LGipiZGsgkg3rJCo4iIUCy75FddM0GRQ=",
        version = "v0.0.0-20190422032157-8b2912629002",
    )
    go_repository(
        name = "com_github_shibumi_go_pathspec",
        build_file_proto_mode = "disable_global",
        importpath = "github.com/shibumi/go-pathspec",
        sum = "h1:QUyMZhFo0Md5B8zV8x2tesohbb5kfbpTi9rBnKh5dkI=",
        version = "v1.3.0",
    )

    go_repository(
        name = "com_github_shirou_gopsutil_v3",
        build_file_proto_mode = "disable_global",
        importpath = "github.com/shirou/gopsutil/v3",
        sum = "h1:a9KKO+kGLKEvcPIs4W62v0nu3sciVDOOOPUD0Hz7z/4=",
        version = "v3.23.1",
    )

    go_repository(
        name = "com_github_shopify_goreferrer",
        build_file_proto_mode = "disable_global",
        importpath = "github.com/Shopify/goreferrer",
        sum = "h1:KkH3I3sJuOLP3TjA/dfr4NAY8bghDwnXiU7cTKxQqo0=",
        version = "v0.0.0-20220729165902-8cddb4f5de06",
    )
    go_repository(
        name = "com_github_shopify_logrus_bugsnag",
        build_file_proto_mode = "disable_global",
        importpath = "github.com/Shopify/logrus-bugsnag",
        sum = "h1:UrqY+r/OJnIp5u0s1SbQ8dVfLCZJsnvazdBP5hS4iRs=",
        version = "v0.0.0-20171204204709-577dee27f20d",
    )

    go_repository(
        name = "com_github_shopspring_decimal",
        build_file_proto_mode = "disable_global",
        importpath = "github.com/shopspring/decimal",
        sum = "h1:abSATXmQEYyShuxI4/vyW3tV1MrKAJzCZ/0zLUXYbsQ=",
        version = "v1.2.0",
    )

    go_repository(
        name = "com_github_shurcool_go",
        build_file_proto_mode = "disable_global",
        importpath = "github.com/shurcooL/go",
        sum = "h1:aSISeOcal5irEhJd1M+IrApc0PdcN7e7Aj4yuEnOrfQ=",
        version = "v0.0.0-20200502201357-93f07166e636",
    )
    go_repository(
        name = "com_github_shurcool_go_goon",
        build_file_proto_mode = "disable_global",
        importpath = "github.com/shurcooL/go-goon",
        sum = "h1:llrF3Fs4018ePo4+G/HV/uQUqEI1HMDjCeOf2V6puPc=",
        version = "v0.0.0-20170922171312-37c2f522c041",
    )

    go_repository(
        name = "com_github_shurcool_httpfs",
        build_file_proto_mode = "disable_global",
        importpath = "github.com/shurcooL/httpfs",
        sum = "h1:bUGsEnyNbVPw06Bs80sCeARAlK8lhwqGyi6UT8ymuGk=",
        version = "v0.0.0-20190707220628-8d4bc4ba7749",
    )
    go_repository(
        name = "com_github_shurcool_httpgzip",
        build_file_proto_mode = "disable_global",
        importpath = "github.com/shurcooL/httpgzip",
        replace = "github.com/sourcegraph/httpgzip",
        sum = "h1:VaS8k40GiNVUxVx0ZUilU38NU6tWUHNQOX342DWtZUM=",
        version = "v0.0.0-20211015085752-0bad89b3b4df",
    )

    go_repository(
        name = "com_github_shurcool_sanitized_anchor_name",
        build_file_proto_mode = "disable_global",
        importpath = "github.com/shurcooL/sanitized_anchor_name",
        sum = "h1:PdmoCO6wvbs+7yrJyMORt4/BmY5IYyJwS/kOiWx8mHo=",
        version = "v1.0.0",
    )
    go_repository(
        name = "com_github_shurcool_vfsgen",
        build_file_proto_mode = "disable_global",
        importpath = "github.com/shurcooL/vfsgen",
        sum = "h1:pXY9qYc/MP5zdvqWEUH6SjNiu7VhSjuVFTFiTcphaLU=",
        version = "v0.0.0-20200824052919-0d455de96546",
    )

    go_repository(
        name = "com_github_sirupsen_logrus",
        build_file_proto_mode = "disable_global",
        importpath = "github.com/sirupsen/logrus",
        sum = "h1:trlNQbNUG3OdDrDil03MCb1H2o9nJ1x4/5LYw7byDE0=",
        version = "v1.9.0",
    )
    go_repository(
        name = "com_github_skeema_knownhosts",
        build_file_proto_mode = "disable_global",
        importpath = "github.com/skeema/knownhosts",
        sum = "h1:Wvr9V0MxhjRbl3f9nMnKnFfiWTJmtECJ9Njkea3ysW0=",
        version = "v1.1.0",
    )

    go_repository(
        name = "com_github_slack_go_slack",
        build_file_proto_mode = "disable_global",
        importpath = "github.com/slack-go/slack",
        sum = "h1:BGbxa0kMsGEvLOEoZmYs8T1wWfoZXwmQFBb6FgYCXUA=",
        version = "v0.10.1",
    )

    go_repository(
        name = "com_github_smacker_go_tree_sitter",
        build_file_proto_mode = "disable_global",
        importpath = "github.com/smacker/go-tree-sitter",
        sum = "h1:WrsSqod9T70HFyq8hjL6wambOKb4ISUXzFUuNTJHDwo=",
        version = "v0.0.0-20220209044044-0d3022e933c3",
    )
    go_repository(
        name = "com_github_smartystreets_assertions",
        build_file_proto_mode = "disable_global",
        importpath = "github.com/smartystreets/assertions",
        sum = "h1:Dx1kYM01xsSqKPno3aqLnrwac2LetPvN23diwyr69Qs=",
        version = "v1.13.0",
    )

    go_repository(
        name = "com_github_smartystreets_goconvey",
        build_file_proto_mode = "disable_global",
        importpath = "github.com/smartystreets/goconvey",
        sum = "h1:fv0U8FUIMPNf1L9lnHLvLhgicrIVChEkdzIKYqbNC9s=",
        version = "v1.6.4",
    )

    go_repository(
        name = "com_github_snabb_diagio",
        build_file_proto_mode = "disable_global",
        importpath = "github.com/snabb/diagio",
        sum = "h1:kovhQ1rDXoEbmpf/T5N2sUp2iOdxEg+TcqzbYVHV2V0=",
        version = "v1.0.0",
    )
    go_repository(
        name = "com_github_snabb_sitemap",
        build_file_proto_mode = "disable_global",
        importpath = "github.com/snabb/sitemap",
        sum = "h1:7vJeNPAaaj7fQSRS3WYuJHzUjdnhLdSLLpvVtnhbzC0=",
        version = "v1.0.0",
    )
    go_repository(
        name = "com_github_soheilhy_cmux",
        build_file_proto_mode = "disable_global",
        importpath = "github.com/soheilhy/cmux",
        sum = "h1:jjzc5WVemNEDTLwv9tlmemhC73tI08BNOIGwBOo10Js=",
        version = "v0.1.5",
    )

    go_repository(
        name = "com_github_sourcegraph_conc",
        build_directives = [
            "gazelle:resolve go github.com/sourcegraph/sourcegraph/lib/errors @//lib/errors",
        ],
        build_file_proto_mode = "disable_global",
        importpath = "github.com/sourcegraph/conc",
        sum = "h1:96VpOCAtXDCQ8Oycz0ftHqdPyMi8w12ltN4L2noYg7s=",
        version = "v0.2.0",
    )
    go_repository(
        name = "com_github_sourcegraph_go_ctags",
        build_file_proto_mode = "disable_global",
        importpath = "github.com/sourcegraph/go-ctags",
        sum = "h1:tsWE3F3StWvnwLnC4JWb0zX0UHY9GULQtu/aoQvLJvI=",
        version = "v0.0.0-20230111110657-c27675da7f71",
    )

    go_repository(
        name = "com_github_sourcegraph_go_diff",
        build_file_proto_mode = "disable_global",
        importpath = "github.com/sourcegraph/go-diff",
        sum = "h1:11miag7hlORpW7ici5mL7T9PyiEsmVmf+8PFOvJ/ZrA=",
        version = "v0.6.2-0.20221123165719-f8cd299c40f3",
    )
    go_repository(
        name = "com_github_sourcegraph_go_jsonschema",
        build_file_proto_mode = "disable_global",
        importpath = "github.com/sourcegraph/go-jsonschema",
        sum = "h1:Bq9XPdAOBkA9NWeNEh2VeIlGlizg9rL5VkYFZje2S+4=",
        version = "v0.0.0-20221230021921-34aaf28fc4ac",
    )
    go_repository(
        name = "com_github_sourcegraph_go_langserver",
        build_file_proto_mode = "disable_global",
        importpath = "github.com/sourcegraph/go-langserver",
        sum = "h1:EX1bSaIbVia2U/Pt/2Z62y8wJS4Z4iNiK5VCeUKuBx8=",
        version = "v2.0.1-0.20181108233942-4a51fa2e1238+incompatible",
    )
    go_repository(
        name = "com_github_sourcegraph_go_lsp",
        build_file_proto_mode = "disable_global",
        importpath = "github.com/sourcegraph/go-lsp",
        sum = "h1:afLbh+ltiygTOB37ymZVwKlJwWZn+86syPTbrrOAydY=",
        version = "v0.0.0-20200429204803-219e11d77f5d",
    )
    go_repository(
        name = "com_github_sourcegraph_go_rendezvous",
        build_file_proto_mode = "disable_global",
        importpath = "github.com/sourcegraph/go-rendezvous",
        sum = "h1:uBLhh66Nf4BcRnvCkMVEuYZ/bQ9ok0rOlEJhfVUpJj4=",
        version = "v0.0.0-20210910070954-ef39ade5591d",
    )

    go_repository(
        name = "com_github_sourcegraph_jsonx",
        build_file_proto_mode = "disable_global",
        importpath = "github.com/sourcegraph/jsonx",
        sum = "h1:oAdWFqhStsWiiMP/vkkHiMXqFXzl1XfUNOdxKJbd6bI=",
        version = "v0.0.0-20200629203448-1a936bd500cf",
    )
    go_repository(
        name = "com_github_sourcegraph_log",
        build_file_proto_mode = "disable_global",
        importpath = "github.com/sourcegraph/log",
        sum = "h1:WH7VzDVGCu2psjD2hJfIn6w/Js/Dvigk3qKWSlJWY34=",
        version = "v0.0.0-20230203201409-49ac5ad3f2ce",
    )
    go_repository(
        name = "com_github_sourcegraph_mountinfo",
        build_file_proto_mode = "disable_global",
        importpath = "github.com/sourcegraph/mountinfo",
        sum = "h1:NSYSPQOE7yyyytLbKQHjxSkPnBagaGQblgVMQrQ1je0=",
        version = "v0.0.0-20230106004439-7026e28cef67",
    )
    go_repository(
        name = "com_github_sourcegraph_run",
        build_file_proto_mode = "disable_global",
        importpath = "github.com/sourcegraph/run",
        sum = "h1:3A8w5e8HIYPfafHekvmdmmh42RHKGVhmiTZAPJclg7I=",
        version = "v0.12.0",
    )

    go_repository(
        name = "com_github_sourcegraph_scip",
        # This fixes the build for sourcegraph/scip which depends on sourcegraph/sourcegraph/lib but
        # gazelle doesn't know how to resolve those packages from within sourcegraph/scip.
        build_directives = [
            "gazelle:resolve go github.com/sourcegraph/sourcegraph/lib/errors @//lib/errors",
            "gazelle:resolve go github.com/sourcegraph/sourcegraph/lib/codeintel/lsif/protocol @//lib/codeintel/lsif/protocol",
            "gazelle:resolve go github.com/sourcegraph/sourcegraph/lib/codeintel/lsif/protocol/reader @//lib/codeintel/lsif/protocol/reader",
            "gazelle:resolve go github.com/sourcegraph/sourcegraph/lib/codeintel/lsif/protocol/writer @//lib/codeintel/lsif/protocol/writer",
        ],
        build_file_proto_mode = "disable_global",
        importpath = "github.com/sourcegraph/scip",
        sum = "h1:nl0JdCmCkQYTM1gQWbDJkdaiXyoZiluUzJbyeBDGFe0=",
        version = "v0.2.4-0.20230403145725-e720fb88e6fd",
    )

    go_repository(
        name = "com_github_sourcegraph_zoekt",
        build_file_proto_mode = "disable_global",
        importpath = "github.com/sourcegraph/zoekt",
<<<<<<< HEAD
        patches = ["//third_party/com_github_sourcegraph_zoekt:zoekt_archive_index.patch",
        "//third_party/com_github_sourcegraph_zoekt:zoekt_git_index.patch",
        "//third_party/com_github_sourcegraph_zoekt:zoekt_webserver.patch",
        "//third_party/com_github_sourcegraph_zoekt:zoekt_indexserver.patch"],
        patch_args = ["-p1"],
        sum = "h1:dZN5lUWLL4I3jkxQG9SAtF+Ufv92JnQhNiGoXJfRHjU=",
        version = "v0.0.0-20230328081101-02541e61dd57",
=======
        sum = "h1:moc3LRc+FZ6RmjMjpsuJy8siNO2gWJxzD1p5eYr4SE8=",
        version = "v0.0.0-20230405161007-b247fb51dece",
>>>>>>> 6b68f26a
    )

    go_repository(
        name = "com_github_spaolacci_murmur3",
        build_file_proto_mode = "disable_global",
        importpath = "github.com/spaolacci/murmur3",
        sum = "h1:7c1g84S4BPRrfL5Xrdp6fOJ206sU9y293DDHaoy0bLI=",
        version = "v1.1.0",
    )
    go_repository(
        name = "com_github_spdx_tools_golang",
        build_file_proto_mode = "disable_global",
        importpath = "github.com/spdx/tools-golang",
        sum = "h1:9B623Cfs+mclYK6dsae7gLSwuIBHvlgmEup87qpqsAQ=",
        version = "v0.3.1-0.20230104082527-d6f58551be3f",
    )

    go_repository(
        name = "com_github_spf13_afero",
        build_file_proto_mode = "disable_global",
        importpath = "github.com/spf13/afero",
        sum = "h1:j49Hj62F0n+DaZ1dDCvhABaPNSGNkt32oRFxI33IEMw=",
        version = "v1.9.2",
    )
    go_repository(
        name = "com_github_spf13_cast",
        build_file_proto_mode = "disable_global",
        importpath = "github.com/spf13/cast",
        sum = "h1:rj3WzYc11XZaIZMPKmwP96zkFEnnAmV8s6XbB2aY32w=",
        version = "v1.5.0",
    )
    go_repository(
        name = "com_github_spf13_cobra",
        build_file_proto_mode = "disable_global",
        importpath = "github.com/spf13/cobra",
        sum = "h1:o94oiPyS4KD1mPy2fmcYYHHfCxLqYjJOhGsCHFZtEzA=",
        version = "v1.6.1",
    )
    go_repository(
        name = "com_github_spf13_jwalterweatherman",
        build_file_proto_mode = "disable_global",
        importpath = "github.com/spf13/jwalterweatherman",
        sum = "h1:ue6voC5bR5F8YxI5S67j9i582FU4Qvo2bmqnqMYADFk=",
        version = "v1.1.0",
    )
    go_repository(
        name = "com_github_spf13_pflag",
        build_file_proto_mode = "disable_global",
        importpath = "github.com/spf13/pflag",
        sum = "h1:iy+VFUOCP1a+8yFto/drg2CJ5u0yRoB7fZw3DKv/JXA=",
        version = "v1.0.5",
    )
    go_repository(
        name = "com_github_spf13_viper",
        build_file_proto_mode = "disable_global",
        importpath = "github.com/spf13/viper",
        sum = "h1:CZ7eSOd3kZoaYDLbXnmzgQI5RlciuXBMA+18HwHRfZQ=",
        version = "v1.12.0",
    )
    go_repository(
        name = "com_github_square_go_jose",
        build_file_proto_mode = "disable_global",
        importpath = "github.com/square/go-jose",
        sum = "h1:PYzqfNGdv4dwk11sF556SzL3oKQ1oNfysu6S7CxmMK0=",
        version = "v2.3.0+incompatible",
    )

    go_repository(
        name = "com_github_ssor_bom",
        build_file_proto_mode = "disable_global",
        importpath = "github.com/ssor/bom",
        sum = "h1:pvbZ0lM0XWPBqUKqFU8cmavspvIl9nulOYwdy6IFRRo=",
        version = "v0.0.0-20170718123548-6386211fdfcf",
    )
    go_repository(
        name = "com_github_stefanberger_go_pkcs11uri",
        build_file_proto_mode = "disable_global",
        importpath = "github.com/stefanberger/go-pkcs11uri",
        sum = "h1:lIOOHPEbXzO3vnmx2gok1Tfs31Q8GQqKLc8vVqyQq/I=",
        version = "v0.0.0-20201008174630-78d3cae3a980",
    )

    go_repository(
        name = "com_github_stoewer_go_strcase",
        build_file_proto_mode = "disable_global",
        importpath = "github.com/stoewer/go-strcase",
        sum = "h1:Z2iHWqGXH00XYgqDmNgQbIBxf3wrNq0F3feEy0ainaU=",
        version = "v1.2.0",
    )

    go_repository(
        name = "com_github_stretchr_objx",
        build_file_proto_mode = "disable_global",
        importpath = "github.com/stretchr/objx",
        sum = "h1:1zr/of2m5FGMsad5YfcqgdqdWrIhu+EBEJRhR1U7z/c=",
        version = "v0.5.0",
    )
    go_repository(
        name = "com_github_stretchr_testify",
        build_file_proto_mode = "disable_global",
        importpath = "github.com/stretchr/testify",
        sum = "h1:+h33VjcLVPDHtOdpUCuF+7gSuG3yGIftsP1YvFihtJ8=",
        version = "v1.8.2",
    )
    go_repository(
        name = "com_github_subosito_gotenv",
        build_file_proto_mode = "disable_global",
        importpath = "github.com/subosito/gotenv",
        sum = "h1:mjC+YW8QpAdXibNi+vNWgzmgBH4+5l5dCXv8cNysBLI=",
        version = "v1.3.0",
    )
    go_repository(
        name = "com_github_syndtr_gocapability",
        build_file_proto_mode = "disable_global",
        importpath = "github.com/syndtr/gocapability",
        sum = "h1:kdXcSzyDtseVEc4yCz2qF8ZrQvIDBJLl4S1c3GCXmoI=",
        version = "v0.0.0-20200815063812-42c35b437635",
    )

    go_repository(
        name = "com_github_syndtr_goleveldb",
        build_file_proto_mode = "disable_global",
        importpath = "github.com/syndtr/goleveldb",
        sum = "h1:fBdIW9lB4Iz0n9khmH8w27SJ3QEJ7+IgjPEwGSZiFdE=",
        version = "v1.0.0",
    )
    go_repository(
        name = "com_github_tadvi_systray",
        build_file_proto_mode = "disable_global",
        importpath = "github.com/tadvi/systray",
        sum = "h1:6yITBqGTE2lEeTPG04SN9W+iWHCRyHqlVYILiSXziwk=",
        version = "v0.0.0-20190226123456-11a2b8fa57af",
    )
    go_repository(
        name = "com_github_tailor_inc_graphql",
        build_file_proto_mode = "disable_global",
        importpath = "github.com/tailor-inc/graphql",
        sum = "h1:3TmLByM+AhSzD2EdRFlUeGiK4PKFVUf6faAeATfn/a0=",
        version = "v0.1.0",
    )
    go_repository(
        name = "com_github_tchap_go_patricia",
        build_file_proto_mode = "disable_global",
        importpath = "github.com/tchap/go-patricia",
        sum = "h1:JvoDL7JSoIP2HDE8AbDH3zC8QBPxmzYe32HHy5yQ+Ck=",
        version = "v2.2.6+incompatible",
    )

    go_repository(
        name = "com_github_tdewolff_minify_v2",
        build_file_proto_mode = "disable_global",
        importpath = "github.com/tdewolff/minify/v2",
        sum = "h1:kejsHQMM17n6/gwdw53qsi6lg0TGddZADVyQOz1KMdE=",
        version = "v2.12.4",
    )
    go_repository(
        name = "com_github_tdewolff_parse_v2",
        build_file_proto_mode = "disable_global",
        importpath = "github.com/tdewolff/parse/v2",
        sum = "h1:KCkDvNUMof10e3QExio9OPZJT8SbdKojLBumw8YZycQ=",
        version = "v2.6.4",
    )

    go_repository(
        name = "com_github_temoto_robotstxt",
        build_file_proto_mode = "disable_global",
        importpath = "github.com/temoto/robotstxt",
        sum = "h1:W2pOjSJ6SWvldyEuiFXNxz3xZ8aiWX5LbfDiOFd7Fxg=",
        version = "v1.1.2",
    )
    go_repository(
        name = "com_github_testcontainers_testcontainers_go",
        build_file_proto_mode = "disable_global",
        importpath = "github.com/testcontainers/testcontainers-go",
        sum = "h1:3bmFPuQRgVIQwxZJERyzB8AogmJW3Qzh8iDyfJbPhi8=",
        version = "v0.19.0",
    )

    go_repository(
        name = "com_github_throttled_throttled_v2",
        build_file_proto_mode = "disable_global",
        importpath = "github.com/throttled/throttled/v2",
        sum = "h1:DOkCb1el7NYzRoPb1pyeHVghsUoonVWEjmo34vrcp/8=",
        version = "v2.9.0",
    )
    go_repository(
        name = "com_github_tidwall_gjson",
        build_file_proto_mode = "disable_global",
        importpath = "github.com/tidwall/gjson",
        sum = "h1:6aeJ0bzojgWLa82gDQHcx3S0Lr/O51I9bJ5nv6JFx5w=",
        version = "v1.14.0",
    )
    go_repository(
        name = "com_github_tidwall_match",
        build_file_proto_mode = "disable_global",
        importpath = "github.com/tidwall/match",
        sum = "h1:+Ho715JplO36QYgwN9PGYNhgZvoUSc9X2c80KVTi+GA=",
        version = "v1.1.1",
    )
    go_repository(
        name = "com_github_tidwall_pretty",
        build_file_proto_mode = "disable_global",
        importpath = "github.com/tidwall/pretty",
        sum = "h1:RWIZEg2iJ8/g6fDDYzMpobmaoGh5OLl4AXtGUGPcqCs=",
        version = "v1.2.0",
    )

    go_repository(
        name = "com_github_tj_assert",
        build_file_proto_mode = "disable_global",
        importpath = "github.com/tj/assert",
        sum = "h1:NSWpaDaurcAJY7PkL8Xt0PhZE7qpvbZl5ljd8r6U0bI=",
        version = "v0.0.0-20190920132354-ee03d75cd160",
    )

    go_repository(
        name = "com_github_tj_go_naturaldate",
        build_file_proto_mode = "disable_global",
        importpath = "github.com/tj/go-naturaldate",
        sum = "h1:OgJIPkR/Jk4bFMBLbxZ8w+QUxwjqSvzd9x+yXocY4RI=",
        version = "v1.3.0",
    )

    go_repository(
        name = "com_github_tklauser_go_sysconf",
        build_file_proto_mode = "disable_global",
        importpath = "github.com/tklauser/go-sysconf",
        sum = "h1:89WgdJhk5SNwJfu+GKyYveZ4IaJ7xAkecBo+KdJV0CM=",
        version = "v0.3.11",
    )
    go_repository(
        name = "com_github_tklauser_numcpus",
        build_file_proto_mode = "disable_global",
        importpath = "github.com/tklauser/numcpus",
        sum = "h1:kebhY2Qt+3U6RNK7UqpYNA+tJ23IBEGKkB7JQBfDYms=",
        version = "v0.6.0",
    )
    go_repository(
        name = "com_github_tmc_grpc_websocket_proxy",
        build_file_proto_mode = "disable_global",
        importpath = "github.com/tmc/grpc-websocket-proxy",
        sum = "h1:uruHq4dN7GR16kFc5fp3d1RIYzJW5onx8Ybykw2YQFA=",
        version = "v0.0.0-20201229170055-e5319fda7802",
    )

    go_repository(
        name = "com_github_tomnomnom_linkheader",
        build_file_proto_mode = "disable_global",
        importpath = "github.com/tomnomnom/linkheader",
        sum = "h1:nrZ3ySNYwJbSpD6ce9duiP+QkD3JuLCcWkdaehUS/3Y=",
        version = "v0.0.0-20180905144013-02ca5825eb80",
    )
    go_repository(
        name = "com_github_tonistiigi_fsutil",
        build_file_proto_mode = "disable_global",
        importpath = "github.com/tonistiigi/fsutil",
        sum = "h1:XOFp/3aBXlqmOFAg3r6e0qQjPnK5I970LilqX+Is1W8=",
        version = "v0.0.0-20230105215944-fb433841cbfa",
    )
    go_repository(
        name = "com_github_tonistiigi_go_actions_cache",
        build_file_proto_mode = "disable_global",
        importpath = "github.com/tonistiigi/go-actions-cache",
        sum = "h1:8eY6m1mjgyB8XySUR7WvebTM8D/Vs86jLJzD/Tw7zkc=",
        version = "v0.0.0-20220404170428-0bdeb6e1eac7",
    )
    go_repository(
        name = "com_github_tonistiigi_go_archvariant",
        build_file_proto_mode = "disable_global",
        importpath = "github.com/tonistiigi/go-archvariant",
        sum = "h1:5LC1eDWiBNflnTF1prCiX09yfNHIxDC/aukdhCdTyb0=",
        version = "v1.0.0",
    )

    go_repository(
        name = "com_github_tonistiigi_units",
        build_file_proto_mode = "disable_global",
        importpath = "github.com/tonistiigi/units",
        sum = "h1:SXhTLE6pb6eld/v/cCndK0AMpt1wiVFb/YYmqB3/QG0=",
        version = "v0.0.0-20180711220420-6950e57a87ea",
    )
    go_repository(
        name = "com_github_tonistiigi_vt100",
        build_file_proto_mode = "disable_global",
        importpath = "github.com/tonistiigi/vt100",
        sum = "h1:DLpt6B5oaaS8jyXHa9VA4rrZloBVPVXeCtrOsrFauxc=",
        version = "v0.0.0-20210615222946-8066bb97264f",
    )
    go_repository(
        name = "com_github_toqueteos_webbrowser",
        build_file_proto_mode = "disable_global",
        importpath = "github.com/toqueteos/webbrowser",
        sum = "h1:tVP/gpK69Fx+qMJKsLE7TD8LuGWPnEV71wBN9rrstGQ=",
        version = "v1.2.0",
    )
    go_repository(
        name = "com_github_tstranex_u2f",
        build_file_proto_mode = "disable_global",
        importpath = "github.com/tstranex/u2f",
        sum = "h1:HhJkSzDDlVSVIVt7pDJwCHQj67k7A5EeBgPmeD+pVsQ=",
        version = "v1.0.0",
    )
    go_repository(
        name = "com_github_tv42_httpunix",
        build_file_proto_mode = "disable_global",
        importpath = "github.com/tv42/httpunix",
        sum = "h1:u6SKchux2yDvFQnDHS3lPnIRmfVJ5Sxy3ao2SIdysLQ=",
        version = "v0.0.0-20191220191345-2ba4b9c3382c",
    )

    go_repository(
        name = "com_github_uber_gonduit",
        build_file_proto_mode = "disable_global",
        importpath = "github.com/uber/gonduit",
        sum = "h1:rP4TE8ZWChXDIkExuPMvB1TLWZWBrBQfY5qhIvJwKhk=",
        version = "v0.13.0",
    )
    go_repository(
        name = "com_github_uber_jaeger_client_go",
        build_file_proto_mode = "disable_global",
        importpath = "github.com/uber/jaeger-client-go",
        sum = "h1:D6wyKGCecFaSRUpo8lCVbaOOb6ThwMmTEbhRwtKR97o=",
        version = "v2.30.0+incompatible",
    )
    go_repository(
        name = "com_github_uber_jaeger_lib",
        build_file_proto_mode = "disable_global",
        importpath = "github.com/uber/jaeger-lib",
        sum = "h1:td4jdvLcExb4cBISKIpHuGoVXh+dVKhn2Um6rjCsSsg=",
        version = "v2.4.1+incompatible",
    )

    go_repository(
        name = "com_github_ugorji_go",
        build_file_proto_mode = "disable_global",
        importpath = "github.com/ugorji/go",
        sum = "h1:/68gy2h+1mWMrwZFeD1kQialdSzAb432dtpeJ42ovdo=",
        version = "v1.1.7",
    )
    go_repository(
        name = "com_github_ugorji_go_codec",
        build_file_proto_mode = "disable_global",
        importpath = "github.com/ugorji/go/codec",
        sum = "h1:YPXUKf7fYbp/y8xloBqZOw2qaVggbfwMlI8WM3wZUJ0=",
        version = "v1.2.7",
    )
    go_repository(
        name = "com_github_ulikunitz_xz",
        build_file_proto_mode = "disable_global",
        importpath = "github.com/ulikunitz/xz",
        sum = "h1:t92gobL9l3HE202wg3rlk19F6X+JOxl9BBrCCMYEYd8=",
        version = "v0.5.10",
    )

    go_repository(
        name = "com_github_unknwon_com",
        build_file_proto_mode = "disable_global",
        importpath = "github.com/unknwon/com",
        sum = "h1:3d1LTxD+Lnf3soQiD4Cp/0BRB+Rsa/+RTvz8GMMzIXs=",
        version = "v1.0.1",
    )
    go_repository(
        name = "com_github_unrolled_render",
        build_file_proto_mode = "disable_global",
        importpath = "github.com/unrolled/render",
        sum = "h1:uNTHMvVoI9pyyXfgoDHHycIqFONNY2p4eQR9ty+NsxM=",
        version = "v1.5.0",
    )
    go_repository(
        name = "com_github_urfave_cli",
        build_file_proto_mode = "disable_global",
        importpath = "github.com/urfave/cli",
        sum = "h1:p8Fspmz3iTctJstry1PYS3HVdllxnEzTEsgIgtxTrCk=",
        version = "v1.22.10",
    )

    go_repository(
        name = "com_github_urfave_cli_v2",
        build_file_proto_mode = "disable_global",
        importpath = "github.com/urfave/cli/v2",
        sum = "h1:YHDQ46s3VghFHFf1DdF+Sh7H4RqhcM+t0TmZRJx4oJY=",
        version = "v2.23.7",
    )
    go_repository(
        name = "com_github_urfave_negroni",
        build_file_proto_mode = "disable_global",
        importpath = "github.com/urfave/negroni",
        sum = "h1:kIimOitoypq34K7TG7DUaJ9kq/N4Ofuwi1sjz0KipXc=",
        version = "v1.0.0",
    )

    go_repository(
        name = "com_github_valyala_bytebufferpool",
        build_file_proto_mode = "disable_global",
        importpath = "github.com/valyala/bytebufferpool",
        sum = "h1:GqA5TC/0021Y/b9FG4Oi9Mr3q7XYx6KllzawFIhcdPw=",
        version = "v1.0.0",
    )
    go_repository(
        name = "com_github_valyala_fasthttp",
        build_file_proto_mode = "disable_global",
        importpath = "github.com/valyala/fasthttp",
        sum = "h1:CRq/00MfruPGFLTQKY8b+8SfdK60TxNztjRMnH0t1Yc=",
        version = "v1.40.0",
    )
    go_repository(
        name = "com_github_valyala_fastjson",
        build_file_proto_mode = "disable_global",
        importpath = "github.com/valyala/fastjson",
        sum = "h1:tAKFnnwmeMGPbwJ7IwxcTPCNr3uIzoIj3/Fh90ra4xc=",
        version = "v1.6.3",
    )

    go_repository(
        name = "com_github_valyala_fasttemplate",
        build_file_proto_mode = "disable_global",
        importpath = "github.com/valyala/fasttemplate",
        sum = "h1:TVEnxayobAdVkhQfrfes2IzOB6o+z4roRkPF52WA1u4=",
        version = "v1.2.1",
    )

    go_repository(
        name = "com_github_valyala_tcplisten",
        build_file_proto_mode = "disable_global",
        importpath = "github.com/valyala/tcplisten",
        sum = "h1:0R4NLDRDZX6JcmhJgXi5E4b8Wg84ihbmUKp/GvSPEzc=",
        version = "v0.0.0-20161114210144-ceec8f93295a",
    )
    go_repository(
        name = "com_github_vbatts_tar_split",
        build_file_proto_mode = "disable_global",
        importpath = "github.com/vbatts/tar-split",
        sum = "h1:Via6XqJr0hceW4wff3QRzD5gAk/tatMw/4ZA7cTlIME=",
        version = "v0.11.2",
    )

    go_repository(
        name = "com_github_vektah_gqlparser",
        build_file_proto_mode = "disable_global",
        importpath = "github.com/vektah/gqlparser",
        sum = "h1:ZsyLGn7/7jDNI+y4SEhI4yAxRChlv15pUHMjijT+e68=",
        version = "v1.1.2",
    )
    go_repository(
        name = "com_github_vishvananda_netlink",
        build_file_proto_mode = "disable_global",
        importpath = "github.com/vishvananda/netlink",
        sum = "h1:+UB2BJA852UkGH42H+Oee69djmxS3ANzl2b/JtT1YiA=",
        version = "v1.1.1-0.20210330154013-f5de75959ad5",
    )
    go_repository(
        name = "com_github_vishvananda_netns",
        build_file_proto_mode = "disable_global",
        importpath = "github.com/vishvananda/netns",
        sum = "h1:p4VB7kIXpOQvVn1ZaTIVp+3vuYAXFe3OJEvjbUYJLaA=",
        version = "v0.0.0-20210104183010-2eb08e3e575f",
    )

    go_repository(
        name = "com_github_vmihailenco_msgpack_v5",
        build_file_proto_mode = "disable_global",
        importpath = "github.com/vmihailenco/msgpack/v5",
        sum = "h1:5gO0H1iULLWGhs2H5tbAHIZTV8/cYafcFOr9znI5mJU=",
        version = "v5.3.5",
    )
    go_repository(
        name = "com_github_vmihailenco_tagparser_v2",
        build_file_proto_mode = "disable_global",
        importpath = "github.com/vmihailenco/tagparser/v2",
        sum = "h1:y09buUbR+b5aycVFQs/g70pqKVZNBmxwAhO7/IwNM9g=",
        version = "v2.0.0",
    )

    go_repository(
        name = "com_github_vultr_govultr_v2",
        build_file_proto_mode = "disable_global",
        importpath = "github.com/vultr/govultr/v2",
        sum = "h1:gej/rwr91Puc/tgh+j33p/BLR16UrIPnSr+AIwYWZQs=",
        version = "v2.17.2",
    )
    go_repository(
        name = "com_github_weaviate_contextionary",
        build_file_proto_mode = "disable_global",
        importpath = "github.com/weaviate/contextionary",
        sum = "h1:mjQcOnqvMgE1FymI/Ktqc03FAwIiVGeGQGJG/zeWgAo=",
        version = "v1.2.0",
    )
    go_repository(
        name = "com_github_weaviate_sroar",
        build_file_proto_mode = "disable_global",
        importpath = "github.com/weaviate/sroar",
        sum = "h1:bULMGmIS786YSmm/SssAmwu86y4saMoHhvuL0u7pWLc=",
        version = "v0.0.0-20230210105426-26108af5465d",
    )
    go_repository(
        name = "com_github_weaviate_weaviate",
        build_file_proto_mode = "disable_global",
        importpath = "github.com/weaviate/weaviate",
        sum = "h1:lq6yw2Y9pDRznSBtDUhRnW+kpWYQh+wrCC32YaWpEtA=",
        version = "v1.18.3",
    )
    go_repository(
        name = "com_github_weaviate_weaviate_go_client_v4",
        build_file_proto_mode = "disable_global",
        importpath = "github.com/weaviate/weaviate-go-client/v4",
        sum = "h1:ZHAbMroejx+3+jLHKUnNrCe0r+QA3YS+v/8ti5BAkHc=",
        version = "v4.7.1",
    )
    go_repository(
        name = "com_github_willf_bitset",
        build_file_proto_mode = "disable_global",
        importpath = "github.com/willf/bitset",
        sum = "h1:N7Z7E9UvjW+sGsEl7k/SJrvY2reP1A07MrGuCjIOjRE=",
        version = "v1.1.11",
    )
    go_repository(
        name = "com_github_willf_bloom",
        build_file_proto_mode = "disable_global",
        importpath = "github.com/willf/bloom",
        sum = "h1:QDacWdqcAUI1MPOwIQZRy9kOR7yxfyEmxX8Wdm2/JPA=",
        version = "v2.0.3+incompatible",
    )

    go_repository(
        name = "com_github_wk8_go_ordered_map_v2",
        build_file_proto_mode = "disable_global",
        importpath = "github.com/wk8/go-ordered-map/v2",
        sum = "h1:jLbYIFyWQMUwHLO20cImlCRBoNc5lp0nmE2dvwcxc7k=",
        version = "v2.1.5",
    )

    go_repository(
        name = "com_github_wsxiaoys_terminal",
        build_file_proto_mode = "disable_global",
        importpath = "github.com/wsxiaoys/terminal",
        sum = "h1:3UeQBvD0TFrlVjOeLOBz+CPAI8dnbqNSVwUwRrkp7vQ=",
        version = "v0.0.0-20160513160801-0940f3fc43a0",
    )
    go_repository(
        name = "com_github_x448_float16",
        build_file_proto_mode = "disable_global",
        importpath = "github.com/x448/float16",
        sum = "h1:qLwI1I70+NjRFUR3zs1JPUCgaCXSh3SW62uAKT1mSBM=",
        version = "v0.8.4",
    )
    go_repository(
        name = "com_github_xanzy_go_gitlab",
        build_file_proto_mode = "disable_global",
        importpath = "github.com/xanzy/go-gitlab",
        sum = "h1:2d6RwUrI3ZC2Xh9urnqiiHCLzWNndrGtje3yByZubdQ=",
        version = "v0.80.0",
    )
    go_repository(
        name = "com_github_xanzy_ssh_agent",
        build_file_proto_mode = "disable_global",
        importpath = "github.com/xanzy/ssh-agent",
        sum = "h1:+/15pJfg/RsTxqYcX6fHqOXZwwMP+2VyYWJeWM2qQFM=",
        version = "v0.3.3",
    )
    go_repository(
        name = "com_github_xdg_go_pbkdf2",
        build_file_proto_mode = "disable_global",
        importpath = "github.com/xdg-go/pbkdf2",
        sum = "h1:Su7DPu48wXMwC3bs7MCNG+z4FhcyEuz5dlvchbq0B0c=",
        version = "v1.0.0",
    )
    go_repository(
        name = "com_github_xdg_go_scram",
        build_file_proto_mode = "disable_global",
        importpath = "github.com/xdg-go/scram",
        sum = "h1:VOMT+81stJgXW3CpHyqHN3AXDYIMsx56mEFrB37Mb/E=",
        version = "v1.1.1",
    )
    go_repository(
        name = "com_github_xdg_go_stringprep",
        build_file_proto_mode = "disable_global",
        importpath = "github.com/xdg-go/stringprep",
        sum = "h1:kdwGpVNwPFtjs98xCGkHjQtGKh86rDcRZN17QEMCOIs=",
        version = "v1.0.3",
    )
    go_repository(
        name = "com_github_xdg_scram",
        build_file_proto_mode = "disable_global",
        importpath = "github.com/xdg/scram",
        sum = "h1:u40Z8hqBAAQyv+vATcGgV0YCnDjqSL7/q/JyPhhJSPk=",
        version = "v0.0.0-20180814205039-7eeb5667e42c",
    )
    go_repository(
        name = "com_github_xdg_stringprep",
        build_file_proto_mode = "disable_global",
        importpath = "github.com/xdg/stringprep",
        sum = "h1:n+nNi93yXLkJvKwXNP9d55HC7lGK4H/SRcwB5IaUZLo=",
        version = "v0.0.0-20180714160509-73f8eece6fdc",
    )

    go_repository(
        name = "com_github_xeipuuv_gojsonpointer",
        build_file_proto_mode = "disable_global",
        importpath = "github.com/xeipuuv/gojsonpointer",
        sum = "h1:zGWFAtiMcyryUHoUjUJX0/lt1H2+i2Ka2n+D3DImSNo=",
        version = "v0.0.0-20190905194746-02993c407bfb",
    )
    go_repository(
        name = "com_github_xeipuuv_gojsonreference",
        build_file_proto_mode = "disable_global",
        importpath = "github.com/xeipuuv/gojsonreference",
        sum = "h1:EzJWgHovont7NscjpAxXsDA8S8BMYve8Y5+7cuRE7R0=",
        version = "v0.0.0-20180127040603-bd5ef7bd5415",
    )
    go_repository(
        name = "com_github_xeipuuv_gojsonschema",
        build_file_proto_mode = "disable_global",
        importpath = "github.com/xeipuuv/gojsonschema",
        sum = "h1:LhYJRs+L4fBtjZUfuSZIKGeVu0QRy8e5Xi7D17UxZ74=",
        version = "v1.2.0",
    )
    go_repository(
        name = "com_github_xeonx_timeago",
        build_file_proto_mode = "disable_global",
        importpath = "github.com/xeonx/timeago",
        sum = "h1:9rRzv48GlJC0vm+iBpLcWAr8YbETyN9Vij+7h2ammz4=",
        version = "v1.0.0-rc4",
    )
    go_repository(
        name = "com_github_xi2_xz",
        build_file_proto_mode = "disable_global",
        importpath = "github.com/xi2/xz",
        sum = "h1:nIPpBwaJSVYIxUFsDv3M8ofmx9yWTog9BfvIu0q41lo=",
        version = "v0.0.0-20171230120015-48954b6210f8",
    )
    go_repository(
        name = "com_github_xiang90_probing",
        build_file_proto_mode = "disable_global",
        importpath = "github.com/xiang90/probing",
        sum = "h1:eY9dn8+vbi4tKz5Qo6v2eYzo7kUS51QINcR5jNpbZS8=",
        version = "v0.0.0-20190116061207-43a291ad63a2",
    )
    go_repository(
        name = "com_github_xlab_treeprint",
        build_file_proto_mode = "disable_global",
        importpath = "github.com/xlab/treeprint",
        sum = "h1:G/1DjNkPpfZCFt9CSh6b5/nY4VimlbHF3Rh4obvtzDk=",
        version = "v1.1.0",
    )

    go_repository(
        name = "com_github_xordataexchange_crypt",
        build_file_proto_mode = "disable_global",
        importpath = "github.com/xordataexchange/crypt",
        sum = "h1:ESFSdwYZvkeru3RtdrYueztKhOBCSAAzS4Gf+k0tEow=",
        version = "v0.0.3-0.20170626215501-b2862e3d0a77",
    )
    go_repository(
        name = "com_github_xrash_smetrics",
        build_file_proto_mode = "disable_global",
        importpath = "github.com/xrash/smetrics",
        sum = "h1:bAn7/zixMGCfxrRTfdpNzjtPYqr8smhKouy9mxVdGPU=",
        version = "v0.0.0-20201216005158-039620a65673",
    )
    go_repository(
        name = "com_github_xsam_otelsql",
        build_file_proto_mode = "disable_global",
        importpath = "github.com/XSAM/otelsql",
        sum = "h1:n9PcapiW6W801A4QgYG2ArfY2JwnWduXorRlZqucVhM=",
        version = "v0.18.0",
    )

    go_repository(
        name = "com_github_yalp_jsonpath",
        build_file_proto_mode = "disable_global",
        importpath = "github.com/yalp/jsonpath",
        sum = "h1:6fRhSjgLCkTD3JnJxvaJ4Sj+TYblw757bqYgZaOq5ZY=",
        version = "v0.0.0-20180802001716-5cc68e5049a0",
    )
    go_repository(
        name = "com_github_yohcop_openid_go",
        build_file_proto_mode = "disable_global",
        importpath = "github.com/yohcop/openid-go",
        sum = "h1:EciJ7ZLETHR3wOtxBvKXx9RV6eyHZpCaSZ1inbBaUXE=",
        version = "v1.0.0",
    )
    go_repository(
        name = "com_github_yosssi_ace",
        build_file_proto_mode = "disable_global",
        importpath = "github.com/yosssi/ace",
        sum = "h1:tUkIP/BLdKqrlrPwcmH0shwEEhTRHoGnc1wFIWmaBUA=",
        version = "v0.0.5",
    )
    go_repository(
        name = "com_github_youmark_pkcs8",
        build_file_proto_mode = "disable_global",
        importpath = "github.com/youmark/pkcs8",
        sum = "h1:splanxYIlg+5LfHAM6xpdFEAYOk8iySO56hMFq6uLyA=",
        version = "v0.0.0-20181117223130-1be2e3e5546d",
    )

    go_repository(
        name = "com_github_yudai_gojsondiff",
        build_file_proto_mode = "disable_global",
        importpath = "github.com/yudai/gojsondiff",
        sum = "h1:27cbfqXLVEJ1o8I6v3y9lg8Ydm53EKqHXAOMxEGlCOA=",
        version = "v1.0.0",
    )
    go_repository(
        name = "com_github_yudai_golcs",
        build_file_proto_mode = "disable_global",
        importpath = "github.com/yudai/golcs",
        sum = "h1:BHyfKlQyqbsFN5p3IfnEUduWvb9is428/nNb5L3U01M=",
        version = "v0.0.0-20170316035057-ecda9a501e82",
    )
    go_repository(
        name = "com_github_yudai_pp",
        build_file_proto_mode = "disable_global",
        importpath = "github.com/yudai/pp",
        sum = "h1:Q4//iY4pNF6yPLZIigmvcl7k/bPgrcTPIFIcmawg5bI=",
        version = "v2.0.1+incompatible",
    )
    go_repository(
        name = "com_github_yuin_goldmark",
        build_file_proto_mode = "disable_global",
        importpath = "github.com/yuin/goldmark",
        sum = "h1:ALmeCk/px5FSm1MAcFBAsVKZjDuMVj8Tm7FFIlMJnqU=",
        version = "v1.5.2",
    )
    go_repository(
        name = "com_github_yuin_goldmark_emoji",
        build_file_proto_mode = "disable_global",
        importpath = "github.com/yuin/goldmark-emoji",
        sum = "h1:ctuWEyzGBwiucEqxzwe0SOYDXPAucOrE9NQC18Wa1os=",
        version = "v1.0.1",
    )
    go_repository(
        name = "com_github_yuin_goldmark_highlighting_v2",
        build_file_proto_mode = "disable_global",
        importpath = "github.com/yuin/goldmark-highlighting/v2",
        sum = "h1:Py16JEzkSdKAtEFJjiaYLYBOWGXc1r/xHj/Q/5lA37k=",
        version = "v2.0.0-20220924101305-151362477c87",
    )
    go_repository(
        name = "com_github_yuin_goldmark_meta",
        build_file_proto_mode = "disable_global",
        importpath = "github.com/yuin/goldmark-meta",
        sum = "h1:pWw+JLHGZe8Rk0EGsMVssiNb/AaPMHfSRszZeUeiOUc=",
        version = "v1.1.0",
    )
    go_repository(
        name = "com_github_yuin_gopher_lua",
        build_file_proto_mode = "disable_global",
        importpath = "github.com/yuin/gopher-lua",
        sum = "h1:k/gmLsJDWwWqbLCur2yWnJzwQEKRcAHXo6seXGuSwWw=",
        version = "v0.0.0-20210529063254-f4c35e4016d9",
    )
    go_repository(
        name = "com_github_yusufpapurcu_wmi",
        build_file_proto_mode = "disable_global",
        importpath = "github.com/yusufpapurcu/wmi",
        sum = "h1:KBNDSne4vP5mbSWnJbO+51IMOXJB67QiYCSBrubbPRg=",
        version = "v1.2.2",
    )
    go_repository(
        name = "com_github_yvasiyarov_go_metrics",
        build_file_proto_mode = "disable_global",
        importpath = "github.com/yvasiyarov/go-metrics",
        sum = "h1:+lm10QQTNSBd8DVTNGHx7o/IKu9HYDvLMffDhbyLccI=",
        version = "v0.0.0-20140926110328-57bccd1ccd43",
    )
    go_repository(
        name = "com_github_yvasiyarov_gorelic",
        build_file_proto_mode = "disable_global",
        importpath = "github.com/yvasiyarov/gorelic",
        sum = "h1:hlE8//ciYMztlGpl/VA+Zm1AcTPHYkHJPbHqE6WJUXE=",
        version = "v0.0.0-20141212073537-a9bba5b9ab50",
    )
    go_repository(
        name = "com_github_yvasiyarov_newrelic_platform_go",
        build_file_proto_mode = "disable_global",
        importpath = "github.com/yvasiyarov/newrelic_platform_go",
        sum = "h1:ERexzlUfuTvpE74urLSbIQW0Z/6hF9t8U4NsJLaioAY=",
        version = "v0.0.0-20140908184405-b21fdbd4370f",
    )
    go_repository(
        name = "com_github_zenazn_goji",
        build_file_proto_mode = "disable_global",
        importpath = "github.com/zenazn/goji",
        sum = "h1:4lbD8Mx2h7IvloP7r2C0D6ltZP6Ufip8Hn0wmSK5LR8=",
        version = "v1.0.1",
    )

    go_repository(
        name = "com_google_cloud_go",
        build_directives = [
            # @go_googleapis is the modern version of @org_golang_google_genproto
            # use @go_googleapis to avoid dependency conflicts between the two
            "gazelle:resolve go google.golang.org/genproto/googleapis/api/metric @go_googleapis//google/api:metric_go_proto",  # keep
            "gazelle:resolve go google.golang.org/genproto/googleapis/api/annotations @go_googleapis//google/api:annotations_go_proto",  # keep
            "gazelle:resolve go google.golang.org/genproto/googleapis/api @go_googleapis//google/api:api_go_proto",  # keep
        ],
        build_file_proto_mode = "disable_global",
        importpath = "cloud.google.com/go",
        sum = "h1:38CZoKGlCnPZjGdyj0ZfpoGae0/wgNfy5F0byyxg0Gk=",
        version = "v0.109.0",
    )
    go_repository(
        name = "com_google_cloud_go_accessapproval",
        build_file_proto_mode = "disable_global",
        importpath = "cloud.google.com/go/accessapproval",
        sum = "h1:/nTivgnV/n1CaAeo+ekGexTYUsKEU9jUVkoY5359+3Q=",
        version = "v1.5.0",
    )
    go_repository(
        name = "com_google_cloud_go_accesscontextmanager",
        build_file_proto_mode = "disable_global",
        importpath = "cloud.google.com/go/accesscontextmanager",
        sum = "h1:CFhNhU7pcD11cuDkQdrE6PQJgv0EXNKNv06jIzbLlCU=",
        version = "v1.4.0",
    )
    go_repository(
        name = "com_google_cloud_go_aiplatform",
        build_file_proto_mode = "disable_global",
        importpath = "cloud.google.com/go/aiplatform",
        sum = "h1:DBi3Jk9XjCJ4pkkLM4NqKgj3ozUL1wq4l+d3/jTGXAI=",
        version = "v1.27.0",
    )
    go_repository(
        name = "com_google_cloud_go_analytics",
        build_file_proto_mode = "disable_global",
        importpath = "cloud.google.com/go/analytics",
        sum = "h1:NKw6PpQi6V1O+KsjuTd+bhip9d0REYu4NevC45vtGp8=",
        version = "v0.12.0",
    )
    go_repository(
        name = "com_google_cloud_go_apigateway",
        build_file_proto_mode = "disable_global",
        importpath = "cloud.google.com/go/apigateway",
        sum = "h1:IIoXKR7FKrEAQhMTz5hK2wiDz2WNFHS7eVr/L1lE/rM=",
        version = "v1.4.0",
    )
    go_repository(
        name = "com_google_cloud_go_apigeeconnect",
        build_file_proto_mode = "disable_global",
        importpath = "cloud.google.com/go/apigeeconnect",
        sum = "h1:AONoTYJviyv1vS4IkvWzq69gEVdvHx35wKXc+e6wjZQ=",
        version = "v1.4.0",
    )
    go_repository(
        name = "com_google_cloud_go_appengine",
        build_file_proto_mode = "disable_global",
        importpath = "cloud.google.com/go/appengine",
        sum = "h1:lmG+O5oaR9xNwaRBwE2XoMhwQHsHql5IoiGr1ptdDwU=",
        version = "v1.5.0",
    )
    go_repository(
        name = "com_google_cloud_go_area120",
        build_file_proto_mode = "disable_global",
        importpath = "cloud.google.com/go/area120",
        sum = "h1:TCMhwWEWhCn8d44/Zs7UCICTWje9j3HuV6nVGMjdpYw=",
        version = "v0.6.0",
    )
    go_repository(
        name = "com_google_cloud_go_artifactregistry",
        build_file_proto_mode = "disable_global",
        importpath = "cloud.google.com/go/artifactregistry",
        sum = "h1:3d0LRAU1K6vfqCahhl9fx2oGHcq+s5gftdix4v8Ibrc=",
        version = "v1.9.0",
    )
    go_repository(
        name = "com_google_cloud_go_asset",
        build_file_proto_mode = "disable_global",
        importpath = "cloud.google.com/go/asset",
        sum = "h1:aCrlaLGJWTODJX4G56ZYzJefITKEWNfbjjtHSzWpxW0=",
        version = "v1.10.0",
    )
    go_repository(
        name = "com_google_cloud_go_assuredworkloads",
        build_file_proto_mode = "disable_global",
        importpath = "cloud.google.com/go/assuredworkloads",
        sum = "h1:hhIdCOowsT1GG5eMCIA0OwK6USRuYTou/1ZeNxCSRtA=",
        version = "v1.9.0",
    )
    go_repository(
        name = "com_google_cloud_go_automl",
        build_file_proto_mode = "disable_global",
        importpath = "cloud.google.com/go/automl",
        sum = "h1:BMioyXSbg7d7xLibn47cs0elW6RT780IUWr42W8rp2Q=",
        version = "v1.8.0",
    )
    go_repository(
        name = "com_google_cloud_go_baremetalsolution",
        build_file_proto_mode = "disable_global",
        importpath = "cloud.google.com/go/baremetalsolution",
        sum = "h1:g9KO6SkakcYPcc/XjAzeuUrEOXlYPnMpuiaywYaGrmQ=",
        version = "v0.4.0",
    )
    go_repository(
        name = "com_google_cloud_go_batch",
        build_file_proto_mode = "disable_global",
        importpath = "cloud.google.com/go/batch",
        sum = "h1:1jvEBY55OH4Sd2FxEXQfxGExFWov1A/IaRe+Z5Z71Fw=",
        version = "v0.4.0",
    )
    go_repository(
        name = "com_google_cloud_go_beyondcorp",
        build_file_proto_mode = "disable_global",
        importpath = "cloud.google.com/go/beyondcorp",
        sum = "h1:w+4kThysgl0JiKshi2MKDCg2NZgOyqOI0wq2eBZyrzA=",
        version = "v0.3.0",
    )
    go_repository(
        name = "com_google_cloud_go_bigquery",
        build_file_proto_mode = "disable_global",
        importpath = "cloud.google.com/go/bigquery",
        sum = "h1:Wi4dITi+cf9VYp4VH2T9O41w0kCW0uQTELq2Z6tukN0=",
        version = "v1.44.0",
    )
    go_repository(
        name = "com_google_cloud_go_billing",
        build_file_proto_mode = "disable_global",
        importpath = "cloud.google.com/go/billing",
        sum = "h1:Xkii76HWELHwBtkQVZvqmSo9GTr0O+tIbRNnMcGdlg4=",
        version = "v1.7.0",
    )
    go_repository(
        name = "com_google_cloud_go_binaryauthorization",
        build_file_proto_mode = "disable_global",
        importpath = "cloud.google.com/go/binaryauthorization",
        sum = "h1:pL70vXWn9TitQYXBWTK2abHl2JHLwkFRjYw6VflRqEA=",
        version = "v1.4.0",
    )
    go_repository(
        name = "com_google_cloud_go_certificatemanager",
        build_file_proto_mode = "disable_global",
        importpath = "cloud.google.com/go/certificatemanager",
        sum = "h1:tzbR4UHBbgsewMWUD93JHi8EBi/gHBoSAcY1/sThFGk=",
        version = "v1.4.0",
    )
    go_repository(
        name = "com_google_cloud_go_channel",
        build_file_proto_mode = "disable_global",
        importpath = "cloud.google.com/go/channel",
        sum = "h1:pNuUlZx0Jb0Ts9P312bmNMuH5IiFWIR4RUtLb70Ke5s=",
        version = "v1.9.0",
    )
    go_repository(
        name = "com_google_cloud_go_cloudbuild",
        build_file_proto_mode = "disable_global",
        importpath = "cloud.google.com/go/cloudbuild",
        sum = "h1:TAAmCmAlOJ4uNBu6zwAjwhyl/7fLHHxIEazVhr3QBbQ=",
        version = "v1.4.0",
    )
    go_repository(
        name = "com_google_cloud_go_clouddms",
        build_file_proto_mode = "disable_global",
        importpath = "cloud.google.com/go/clouddms",
        sum = "h1:UhzHIlgFfMr6luVYVNydw/pl9/U5kgtjCMJHnSvoVws=",
        version = "v1.4.0",
    )
    go_repository(
        name = "com_google_cloud_go_cloudtasks",
        build_file_proto_mode = "disable_global",
        importpath = "cloud.google.com/go/cloudtasks",
        sum = "h1:faUiUgXjW8yVZ7XMnKHKm1WE4OldPBUWWfIRN/3z1dc=",
        version = "v1.8.0",
    )
    go_repository(
        name = "com_google_cloud_go_compute",
        build_file_proto_mode = "disable_global",
        importpath = "cloud.google.com/go/compute",
        sum = "h1:FEigFqoDbys2cvFkZ9Fjq4gnHBP55anJ0yQyau2f9oY=",
        version = "v1.18.0",
    )
    go_repository(
        name = "com_google_cloud_go_compute_metadata",
        build_file_proto_mode = "disable_global",
        importpath = "cloud.google.com/go/compute/metadata",
        sum = "h1:mg4jlk7mCAj6xXp9UJ4fjI9VUI5rubuGBW5aJ7UnBMY=",
        version = "v0.2.3",
    )
    go_repository(
        name = "com_google_cloud_go_contactcenterinsights",
        build_file_proto_mode = "disable_global",
        importpath = "cloud.google.com/go/contactcenterinsights",
        sum = "h1:tTQLI/ZvguUf9Hv+36BkG2+/PeC8Ol1q4pBW+tgCx0A=",
        version = "v1.4.0",
    )
    go_repository(
        name = "com_google_cloud_go_container",
        build_file_proto_mode = "disable_global",
        importpath = "cloud.google.com/go/container",
        sum = "h1:nbEK/59GyDRKKlo1SqpohY1TK8LmJ2XNcvS9Gyom2A0=",
        version = "v1.7.0",
    )
    go_repository(
        name = "com_google_cloud_go_containeranalysis",
        build_file_proto_mode = "disable_global",
        importpath = "cloud.google.com/go/containeranalysis",
        sum = "h1:2824iym832ljKdVpCBnpqm5K94YT/uHTVhNF+dRTXPI=",
        version = "v0.6.0",
    )
    go_repository(
        name = "com_google_cloud_go_datacatalog",
        build_file_proto_mode = "disable_global",
        importpath = "cloud.google.com/go/datacatalog",
        sum = "h1:6kZ4RIOW/uT7QWC5SfPfq/G8sYzr/v+UOmOAxy4Z1TE=",
        version = "v1.8.0",
    )
    go_repository(
        name = "com_google_cloud_go_dataflow",
        build_file_proto_mode = "disable_global",
        importpath = "cloud.google.com/go/dataflow",
        sum = "h1:CW3541Fm7KPTyZjJdnX6NtaGXYFn5XbFC5UcjgALKvU=",
        version = "v0.7.0",
    )
    go_repository(
        name = "com_google_cloud_go_dataform",
        build_file_proto_mode = "disable_global",
        importpath = "cloud.google.com/go/dataform",
        sum = "h1:vLwowLF2ZB5J5gqiZCzv076lDI/Rd7zYQQFu5XO1PSg=",
        version = "v0.5.0",
    )
    go_repository(
        name = "com_google_cloud_go_datafusion",
        build_file_proto_mode = "disable_global",
        importpath = "cloud.google.com/go/datafusion",
        sum = "h1:j5m2hjWovTZDTQak4MJeXAR9yN7O+zMfULnjGw/OOLg=",
        version = "v1.5.0",
    )
    go_repository(
        name = "com_google_cloud_go_datalabeling",
        build_file_proto_mode = "disable_global",
        importpath = "cloud.google.com/go/datalabeling",
        sum = "h1:dp8jOF21n/7jwgo/uuA0RN8hvLcKO4q6s/yvwevs2ZM=",
        version = "v0.6.0",
    )
    go_repository(
        name = "com_google_cloud_go_dataplex",
        build_file_proto_mode = "disable_global",
        importpath = "cloud.google.com/go/dataplex",
        sum = "h1:cNxeA2DiWliQGi21kPRqnVeQ5xFhNoEjPRt1400Pm8Y=",
        version = "v1.4.0",
    )
    go_repository(
        name = "com_google_cloud_go_dataproc",
        build_file_proto_mode = "disable_global",
        importpath = "cloud.google.com/go/dataproc",
        sum = "h1:gVOqNmElfa6n/ccG/QDlfurMWwrK3ezvy2b2eDoCmS0=",
        version = "v1.8.0",
    )
    go_repository(
        name = "com_google_cloud_go_dataqna",
        build_file_proto_mode = "disable_global",
        importpath = "cloud.google.com/go/dataqna",
        sum = "h1:gx9jr41ytcA3dXkbbd409euEaWtofCVXYBvJz3iYm18=",
        version = "v0.6.0",
    )
    go_repository(
        name = "com_google_cloud_go_datastore",
        build_file_proto_mode = "disable_global",
        importpath = "cloud.google.com/go/datastore",
        sum = "h1:4siQRf4zTiAVt/oeH4GureGkApgb2vtPQAtOmhpqQwE=",
        version = "v1.10.0",
    )
    go_repository(
        name = "com_google_cloud_go_datastream",
        build_file_proto_mode = "disable_global",
        importpath = "cloud.google.com/go/datastream",
        sum = "h1:PgIgbhedBtYBU6POGXFMn2uSl9vpqubc3ewTNdcU8Mk=",
        version = "v1.5.0",
    )
    go_repository(
        name = "com_google_cloud_go_deploy",
        build_file_proto_mode = "disable_global",
        importpath = "cloud.google.com/go/deploy",
        sum = "h1:kI6dxt8Ml0is/x7YZjLveTvR7YPzXAUD/8wQZ2nH5zA=",
        version = "v1.5.0",
    )
    go_repository(
        name = "com_google_cloud_go_dialogflow",
        build_file_proto_mode = "disable_global",
        importpath = "cloud.google.com/go/dialogflow",
        sum = "h1:HYHVOkoxQ9bSfNIelSZYNAtUi4CeSrCnROyOsbOqPq8=",
        version = "v1.19.0",
    )
    go_repository(
        name = "com_google_cloud_go_dlp",
        build_file_proto_mode = "disable_global",
        importpath = "cloud.google.com/go/dlp",
        sum = "h1:9I4BYeJSVKoSKgjr70fLdRDumqcUeVmHV4fd5f9LR6Y=",
        version = "v1.7.0",
    )
    go_repository(
        name = "com_google_cloud_go_documentai",
        build_file_proto_mode = "disable_global",
        importpath = "cloud.google.com/go/documentai",
        sum = "h1:jfq09Fdjtnpnmt/MLyf6A3DM3ynb8B2na0K+vSXvpFM=",
        version = "v1.10.0",
    )
    go_repository(
        name = "com_google_cloud_go_domains",
        build_file_proto_mode = "disable_global",
        importpath = "cloud.google.com/go/domains",
        sum = "h1:pu3JIgC1rswIqi5romW0JgNO6CTUydLYX8zyjiAvO1c=",
        version = "v0.7.0",
    )
    go_repository(
        name = "com_google_cloud_go_edgecontainer",
        build_file_proto_mode = "disable_global",
        importpath = "cloud.google.com/go/edgecontainer",
        sum = "h1:hd6J2n5dBBRuAqnNUEsKWrp6XNPKsaxwwIyzOPZTokk=",
        version = "v0.2.0",
    )
    go_repository(
        name = "com_google_cloud_go_errorreporting",
        build_file_proto_mode = "disable_global",
        importpath = "cloud.google.com/go/errorreporting",
        sum = "h1:kj1XEWMu8P0qlLhm3FwcaFsUvXChV/OraZwA70trRR0=",
        version = "v0.3.0",
    )

    go_repository(
        name = "com_google_cloud_go_essentialcontacts",
        build_file_proto_mode = "disable_global",
        importpath = "cloud.google.com/go/essentialcontacts",
        sum = "h1:b6csrQXCHKQmfo9h3dG/pHyoEh+fQG1Yg78a53LAviY=",
        version = "v1.4.0",
    )
    go_repository(
        name = "com_google_cloud_go_eventarc",
        build_file_proto_mode = "disable_global",
        importpath = "cloud.google.com/go/eventarc",
        sum = "h1:AgCqrmMMIcel5WWKkzz5EkCUKC3Rl5LNMMYsS+LvsI0=",
        version = "v1.8.0",
    )
    go_repository(
        name = "com_google_cloud_go_filestore",
        build_file_proto_mode = "disable_global",
        importpath = "cloud.google.com/go/filestore",
        sum = "h1:yjKOpzvqtDmL5AXbKttLc8j0hL20kuC1qPdy5HPcxp0=",
        version = "v1.4.0",
    )
    go_repository(
        name = "com_google_cloud_go_firestore",
        build_file_proto_mode = "disable_global",
        importpath = "cloud.google.com/go/firestore",
        sum = "h1:IBlRyxgGySXu5VuW0RgGFlTtLukSnNkpDiEOMkQkmpA=",
        version = "v1.9.0",
    )

    go_repository(
        name = "com_google_cloud_go_functions",
        build_file_proto_mode = "disable_global",
        importpath = "cloud.google.com/go/functions",
        sum = "h1:35tgv1fQOtvKqH/uxJMzX3w6usneJ0zXpsFr9KAVhNE=",
        version = "v1.9.0",
    )
    go_repository(
        name = "com_google_cloud_go_gaming",
        build_file_proto_mode = "disable_global",
        importpath = "cloud.google.com/go/gaming",
        sum = "h1:97OAEQtDazAJD7yh/kvQdSCQuTKdR0O+qWAJBZJ4xiA=",
        version = "v1.8.0",
    )
    go_repository(
        name = "com_google_cloud_go_gkebackup",
        build_file_proto_mode = "disable_global",
        importpath = "cloud.google.com/go/gkebackup",
        sum = "h1:4K+jiv4ocqt1niN8q5Imd8imRoXBHTrdnJVt/uFFxF4=",
        version = "v0.3.0",
    )
    go_repository(
        name = "com_google_cloud_go_gkeconnect",
        build_file_proto_mode = "disable_global",
        importpath = "cloud.google.com/go/gkeconnect",
        sum = "h1:zAcvDa04tTnGdu6TEZewaLN2tdMtUOJJ7fEceULjguA=",
        version = "v0.6.0",
    )
    go_repository(
        name = "com_google_cloud_go_gkehub",
        build_file_proto_mode = "disable_global",
        importpath = "cloud.google.com/go/gkehub",
        sum = "h1:JTcTaYQRGsVm+qkah7WzHb6e9sf1C0laYdRPn9aN+vg=",
        version = "v0.10.0",
    )
    go_repository(
        name = "com_google_cloud_go_gkemulticloud",
        build_file_proto_mode = "disable_global",
        importpath = "cloud.google.com/go/gkemulticloud",
        sum = "h1:8F1NhJj8ucNj7lK51UZMtAjSWTgP1zO18XF6vkfiPPU=",
        version = "v0.4.0",
    )

    go_repository(
        name = "com_google_cloud_go_gsuiteaddons",
        build_file_proto_mode = "disable_global",
        importpath = "cloud.google.com/go/gsuiteaddons",
        sum = "h1:TGT2oGmO5q3VH6SjcrlgPUWI0njhYv4kywLm6jag0to=",
        version = "v1.4.0",
    )
    go_repository(
        name = "com_google_cloud_go_iam",
        build_directives = [
            "gazelle:resolve go google.golang.org/genproto/googleapis/api/annotations @go_googleapis//google/api:annotations_go_proto",  # keep
        ],
        build_file_proto_mode = "disable_global",
        importpath = "cloud.google.com/go/iam",
        sum = "h1:E2osAkZzxI/+8pZcxVLcDtAQx/u+hZXVryUaYQ5O0Kk=",
        version = "v0.8.0",
    )
    go_repository(
        name = "com_google_cloud_go_iap",
        build_file_proto_mode = "disable_global",
        importpath = "cloud.google.com/go/iap",
        sum = "h1:BGEXovwejOCt1zDk8hXq0bOhhRu9haXKWXXXp2B4wBM=",
        version = "v1.5.0",
    )
    go_repository(
        name = "com_google_cloud_go_ids",
        build_file_proto_mode = "disable_global",
        importpath = "cloud.google.com/go/ids",
        sum = "h1:LncHK4HHucb5Du310X8XH9/ICtMwZ2PCfK0ScjWiJoY=",
        version = "v1.2.0",
    )
    go_repository(
        name = "com_google_cloud_go_iot",
        build_file_proto_mode = "disable_global",
        importpath = "cloud.google.com/go/iot",
        sum = "h1:Y9+oZT9jD4GUZzORXTU45XsnQrhxmDT+TFbPil6pRVQ=",
        version = "v1.4.0",
    )
    go_repository(
        name = "com_google_cloud_go_kms",
        build_directives = [
            "gazelle:resolve go google.golang.org/genproto/googleapis/api/annotations @go_googleapis//google/api:annotations_go_proto",  # keep
        ],
        build_file_proto_mode = "disable_global",
        importpath = "cloud.google.com/go/kms",
        sum = "h1:OWRZzrPmOZUzurjI2FBGtgY2mB1WaJkqhw6oIwSj0Yg=",
        version = "v1.6.0",
    )
    go_repository(
        name = "com_google_cloud_go_language",
        build_file_proto_mode = "disable_global",
        importpath = "cloud.google.com/go/language",
        sum = "h1:3Wa+IUMamL4JH3Zd3cDZUHpwyqplTACt6UZKRD2eCL4=",
        version = "v1.8.0",
    )
    go_repository(
        name = "com_google_cloud_go_lifesciences",
        build_file_proto_mode = "disable_global",
        importpath = "cloud.google.com/go/lifesciences",
        sum = "h1:tIqhivE2LMVYkX0BLgG7xL64oNpDaFFI7teunglt1tI=",
        version = "v0.6.0",
    )
    go_repository(
        name = "com_google_cloud_go_logging",
        build_file_proto_mode = "disable_global",
        importpath = "cloud.google.com/go/logging",
        sum = "h1:ZBsZK+JG+oCDT+vaxwqF2egKNRjz8soXiS6Xv79benI=",
        version = "v1.6.1",
    )

    go_repository(
        name = "com_google_cloud_go_longrunning",
        build_file_proto_mode = "disable_global",
        importpath = "cloud.google.com/go/longrunning",
        sum = "h1:NjljC+FYPV3uh5/OwWT6pVU+doBqMg2x/rZlE+CamDs=",
        version = "v0.3.0",
    )
    go_repository(
        name = "com_google_cloud_go_managedidentities",
        build_file_proto_mode = "disable_global",
        importpath = "cloud.google.com/go/managedidentities",
        sum = "h1:3Kdajn6X25yWQFhFCErmKSYTSvkEd3chJROny//F1A0=",
        version = "v1.4.0",
    )
    go_repository(
        name = "com_google_cloud_go_maps",
        build_file_proto_mode = "disable_global",
        importpath = "cloud.google.com/go/maps",
        sum = "h1:kLReRbclTgJefw2fcCbdLPLhPj0U6UUWN10ldG8sdOU=",
        version = "v0.1.0",
    )

    go_repository(
        name = "com_google_cloud_go_mediatranslation",
        build_file_proto_mode = "disable_global",
        importpath = "cloud.google.com/go/mediatranslation",
        sum = "h1:qAJzpxmEX+SeND10Y/4868L5wfZpo4Y3BIEnIieP4dk=",
        version = "v0.6.0",
    )
    go_repository(
        name = "com_google_cloud_go_memcache",
        build_file_proto_mode = "disable_global",
        importpath = "cloud.google.com/go/memcache",
        sum = "h1:yLxUzJkZVSH2kPaHut7k+7sbIBFpvSh1LW9qjM2JDjA=",
        version = "v1.7.0",
    )
    go_repository(
        name = "com_google_cloud_go_metastore",
        build_file_proto_mode = "disable_global",
        importpath = "cloud.google.com/go/metastore",
        sum = "h1:3KcShzqWdqxrDEXIBWpYJpOOrgpDj+HlBi07Grot49Y=",
        version = "v1.8.0",
    )
    go_repository(
        name = "com_google_cloud_go_monitoring",
        build_directives = [
            # @go_googleapis is the modern version of @org_golang_google_genproto
            # use @go_googleapis to avoid dependency conflicts between the two
            "gazelle:resolve go google.golang.org/genproto/googleapis/api/metric @go_googleapis//google/api:metric_go_proto",  # keep
            "gazelle:resolve go google.golang.org/genproto/googleapis/api @go_googleapis//google/api:api_go_proto",  # keep
            "gazelle:resolve go google.golang.org/genproto/googleapis/api/annotations @go_googleapis//google/api:annotations_go_proto",  # keep
            "gazelle:resolve go google.golang.org/genproto/googleapis/api/label @go_googleapis//google/api:label_go_proto",  # keep
            "gazelle:resolve go google.golang.org/genproto/googleapis/api/monitoredres @go_googleapis//google/api:monitoredres_go_proto",  # keep
        ],
        build_file_proto_mode = "disable_global",
        importpath = "cloud.google.com/go/monitoring",
        sum = "h1:+X79DyOP/Ny23XIqSIb37AvFWSxDN15w/ktklVvPLso=",
        version = "v1.12.0",
    )
    go_repository(
        name = "com_google_cloud_go_networkconnectivity",
        build_file_proto_mode = "disable_global",
        importpath = "cloud.google.com/go/networkconnectivity",
        sum = "h1:BVdIKaI68bihnXGdCVL89Jsg9kq2kg+II30fjVqo62E=",
        version = "v1.7.0",
    )
    go_repository(
        name = "com_google_cloud_go_networkmanagement",
        build_file_proto_mode = "disable_global",
        importpath = "cloud.google.com/go/networkmanagement",
        sum = "h1:mDHA3CDW00imTvC5RW6aMGsD1bH+FtKwZm/52BxaiMg=",
        version = "v1.5.0",
    )
    go_repository(
        name = "com_google_cloud_go_networksecurity",
        build_file_proto_mode = "disable_global",
        importpath = "cloud.google.com/go/networksecurity",
        sum = "h1:qDEX/3sipg9dS5JYsAY+YvgTjPR63cozzAWop8oZS94=",
        version = "v0.6.0",
    )
    go_repository(
        name = "com_google_cloud_go_notebooks",
        build_file_proto_mode = "disable_global",
        importpath = "cloud.google.com/go/notebooks",
        sum = "h1:AC8RPjNvel3ExgXjO1YOAz+teg9+j+89TNxa7pIZfww=",
        version = "v1.5.0",
    )
    go_repository(
        name = "com_google_cloud_go_optimization",
        build_file_proto_mode = "disable_global",
        importpath = "cloud.google.com/go/optimization",
        sum = "h1:7PxOq9VTT7TMib/6dMoWpMvWS2E4dJEvtYzjvBreaec=",
        version = "v1.2.0",
    )
    go_repository(
        name = "com_google_cloud_go_orchestration",
        build_file_proto_mode = "disable_global",
        importpath = "cloud.google.com/go/orchestration",
        sum = "h1:39d6tqvNjd/wsSub1Bn4cEmrYcet5Ur6xpaN+SxOxtY=",
        version = "v1.4.0",
    )
    go_repository(
        name = "com_google_cloud_go_orgpolicy",
        build_file_proto_mode = "disable_global",
        importpath = "cloud.google.com/go/orgpolicy",
        sum = "h1:erF5PHqDZb6FeFrUHiYj2JK2BMhsk8CyAg4V4amJ3rE=",
        version = "v1.5.0",
    )
    go_repository(
        name = "com_google_cloud_go_osconfig",
        build_file_proto_mode = "disable_global",
        importpath = "cloud.google.com/go/osconfig",
        sum = "h1:NO0RouqCOM7M2S85Eal6urMSSipWwHU8evzwS+siqUI=",
        version = "v1.10.0",
    )
    go_repository(
        name = "com_google_cloud_go_oslogin",
        build_file_proto_mode = "disable_global",
        importpath = "cloud.google.com/go/oslogin",
        sum = "h1:pKGDPfeZHDybtw48WsnVLjoIPMi9Kw62kUE5TXCLCN4=",
        version = "v1.7.0",
    )
    go_repository(
        name = "com_google_cloud_go_phishingprotection",
        build_file_proto_mode = "disable_global",
        importpath = "cloud.google.com/go/phishingprotection",
        sum = "h1:OrwHLSRSZyaiOt3tnY33dsKSedxbMzsXvqB21okItNQ=",
        version = "v0.6.0",
    )
    go_repository(
        name = "com_google_cloud_go_policytroubleshooter",
        build_file_proto_mode = "disable_global",
        importpath = "cloud.google.com/go/policytroubleshooter",
        sum = "h1:NQklJuOUoz1BPP+Epjw81COx7IISWslkZubz/1i0UN8=",
        version = "v1.4.0",
    )
    go_repository(
        name = "com_google_cloud_go_privatecatalog",
        build_file_proto_mode = "disable_global",
        importpath = "cloud.google.com/go/privatecatalog",
        sum = "h1:Vz86uiHCtNGm1DeC32HeG2VXmOq5JRYA3VRPf8ZEcSg=",
        version = "v0.6.0",
    )
    go_repository(
        name = "com_google_cloud_go_profiler",
        build_file_proto_mode = "disable_global",
        importpath = "cloud.google.com/go/profiler",
        sum = "h1:b5got9Be9Ia0HVvyt7PavWxXEht15B9lWnigdvHtxOc=",
        version = "v0.3.1",
    )

    go_repository(
        name = "com_google_cloud_go_pubsub",
        build_directives = [
            "gazelle:resolve go google.golang.org/genproto/googleapis/api/annotations @go_googleapis//google/api:annotations_go_proto",  # keep
        ],
        build_file_proto_mode = "disable_global",
        importpath = "cloud.google.com/go/pubsub",
        sum = "h1:q+J/Nfr6Qx4RQeu3rJcnN48SNC0qzlYzSeqkPq93VHs=",
        version = "v1.27.1",
    )
    go_repository(
        name = "com_google_cloud_go_pubsublite",
        build_file_proto_mode = "disable_global",
        importpath = "cloud.google.com/go/pubsublite",
        sum = "h1:iqrD8vp3giTb7hI1q4TQQGj77cj8zzgmMPsTZtLnprM=",
        version = "v1.5.0",
    )

    go_repository(
        name = "com_google_cloud_go_recaptchaenterprise_v2",
        build_file_proto_mode = "disable_global",
        importpath = "cloud.google.com/go/recaptchaenterprise/v2",
        sum = "h1:UqzFfb/WvhwXGDF1eQtdHLrmni+iByZXY4h3w9Kdyv8=",
        version = "v2.5.0",
    )
    go_repository(
        name = "com_google_cloud_go_recommendationengine",
        build_file_proto_mode = "disable_global",
        importpath = "cloud.google.com/go/recommendationengine",
        sum = "h1:6w+WxPf2LmUEqX0YyvfCoYb8aBYOcbIV25Vg6R0FLGw=",
        version = "v0.6.0",
    )
    go_repository(
        name = "com_google_cloud_go_recommender",
        build_file_proto_mode = "disable_global",
        importpath = "cloud.google.com/go/recommender",
        sum = "h1:9kMZQGeYfcOD/RtZfcNKGKtoex3DdoB4zRgYU/WaIwE=",
        version = "v1.8.0",
    )
    go_repository(
        name = "com_google_cloud_go_redis",
        build_file_proto_mode = "disable_global",
        importpath = "cloud.google.com/go/redis",
        sum = "h1:/zTwwBKIAD2DEWTrXZp8WD9yD/gntReF/HkPssVYd0U=",
        version = "v1.10.0",
    )
    go_repository(
        name = "com_google_cloud_go_resourcemanager",
        build_file_proto_mode = "disable_global",
        importpath = "cloud.google.com/go/resourcemanager",
        sum = "h1:NDao6CHMwEZIaNsdWy+tuvHaavNeGP06o1tgrR0kLvU=",
        version = "v1.4.0",
    )
    go_repository(
        name = "com_google_cloud_go_resourcesettings",
        build_file_proto_mode = "disable_global",
        importpath = "cloud.google.com/go/resourcesettings",
        sum = "h1:eTzOwB13WrfF0kuzG2ZXCfB3TLunSHBur4s+HFU6uSM=",
        version = "v1.4.0",
    )
    go_repository(
        name = "com_google_cloud_go_retail",
        build_file_proto_mode = "disable_global",
        importpath = "cloud.google.com/go/retail",
        sum = "h1:N9fa//ecFUOEPsW/6mJHfcapPV0wBSwIUwpVZB7MQ3o=",
        version = "v1.11.0",
    )
    go_repository(
        name = "com_google_cloud_go_run",
        build_file_proto_mode = "disable_global",
        importpath = "cloud.google.com/go/run",
        sum = "h1:AWPuzU7Xtaj3Jf+QarDWIs6AJ5hM1VFQ+F6Q+VZ6OT4=",
        version = "v0.3.0",
    )
    go_repository(
        name = "com_google_cloud_go_scheduler",
        build_file_proto_mode = "disable_global",
        importpath = "cloud.google.com/go/scheduler",
        sum = "h1:K/mxOewgHGeKuATUJNGylT75Mhtjmx1TOkKukATqMT8=",
        version = "v1.7.0",
    )
    go_repository(
        name = "com_google_cloud_go_secretmanager",
        build_directives = [
            "gazelle:resolve go google.golang.org/genproto/googleapis/api/annotations @go_googleapis//google/api:annotations_go_proto",  # keep
        ],
        build_file_proto_mode = "disable_global",
        importpath = "cloud.google.com/go/secretmanager",
        sum = "h1:xE6uXljAC1kCR8iadt9+/blg1fvSbmenlsDN4fT9gqw=",
        version = "v1.9.0",
    )
    go_repository(
        name = "com_google_cloud_go_security",
        build_file_proto_mode = "disable_global",
        importpath = "cloud.google.com/go/security",
        sum = "h1:KSKzzJMyUoMRQzcz7azIgqAUqxo7rmQ5rYvimMhikqg=",
        version = "v1.10.0",
    )
    go_repository(
        name = "com_google_cloud_go_securitycenter",
        build_file_proto_mode = "disable_global",
        importpath = "cloud.google.com/go/securitycenter",
        sum = "h1:QTVtk/Reqnx2bVIZtJKm1+mpfmwRwymmNvlaFez7fQY=",
        version = "v1.16.0",
    )
    go_repository(
        name = "com_google_cloud_go_servicecontrol",
        build_file_proto_mode = "disable_global",
        importpath = "cloud.google.com/go/servicecontrol",
        sum = "h1:ImIzbOu6y4jL6ob65I++QzvqgFaoAKgHOG+RU9/c4y8=",
        version = "v1.5.0",
    )
    go_repository(
        name = "com_google_cloud_go_servicedirectory",
        build_file_proto_mode = "disable_global",
        importpath = "cloud.google.com/go/servicedirectory",
        sum = "h1:f7M8IMcVzO3T425AqlZbP3yLzeipsBHtRza8vVFYMhQ=",
        version = "v1.7.0",
    )
    go_repository(
        name = "com_google_cloud_go_servicemanagement",
        build_file_proto_mode = "disable_global",
        importpath = "cloud.google.com/go/servicemanagement",
        sum = "h1:TpkCO5M7dhKSy1bKUD9o/sSEW/U1Gtx7opA1fsiMx0c=",
        version = "v1.5.0",
    )
    go_repository(
        name = "com_google_cloud_go_serviceusage",
        build_file_proto_mode = "disable_global",
        importpath = "cloud.google.com/go/serviceusage",
        sum = "h1:b0EwJxPJLpavSljMQh0RcdHsUrr5DQ+Nelt/3BAs5ro=",
        version = "v1.4.0",
    )
    go_repository(
        name = "com_google_cloud_go_shell",
        build_file_proto_mode = "disable_global",
        importpath = "cloud.google.com/go/shell",
        sum = "h1:b1LFhFBgKsG252inyhtmsUUZwchqSz3WTvAIf3JFo4g=",
        version = "v1.4.0",
    )
    go_repository(
        name = "com_google_cloud_go_spanner",
        build_file_proto_mode = "disable_global",
        importpath = "cloud.google.com/go/spanner",
        sum = "h1:NvdTpRwf7DTegbfFdPjAWyD7bOVu0VeMqcvR9aCQCAc=",
        version = "v1.41.0",
    )

    go_repository(
        name = "com_google_cloud_go_speech",
        build_file_proto_mode = "disable_global",
        importpath = "cloud.google.com/go/speech",
        sum = "h1:yK0ocnFH4Wsf0cMdUyndJQ/hPv02oTJOxzi6AgpBy4s=",
        version = "v1.9.0",
    )
    go_repository(
        name = "com_google_cloud_go_storage",
        build_directives = [
            "gazelle:resolve go google.golang.org/genproto/googleapis/api/annotations @go_googleapis//google/api:annotations_go_proto",  # keep
        ],
        build_file_proto_mode = "disable_global",
        importpath = "cloud.google.com/go/storage",
        sum = "h1:F5QDG5ChchaAVQhINh24U99OWHURqrW8OmQcGKXcbgI=",
        version = "v1.28.1",
    )
    go_repository(
        name = "com_google_cloud_go_storagetransfer",
        build_file_proto_mode = "disable_global",
        importpath = "cloud.google.com/go/storagetransfer",
        sum = "h1:fUe3OydbbvHcAYp07xY+2UpH4AermGbmnm7qdEj3tGE=",
        version = "v1.6.0",
    )
    go_repository(
        name = "com_google_cloud_go_talent",
        build_file_proto_mode = "disable_global",
        importpath = "cloud.google.com/go/talent",
        sum = "h1:MrekAGxLqAeAol4Sc0allOVqUGO8j+Iim8NMvpiD7tM=",
        version = "v1.4.0",
    )
    go_repository(
        name = "com_google_cloud_go_texttospeech",
        build_file_proto_mode = "disable_global",
        importpath = "cloud.google.com/go/texttospeech",
        sum = "h1:ccPiHgTewxgyAeCWgQWvZvrLmbfQSFABTMAfrSPLPyY=",
        version = "v1.5.0",
    )
    go_repository(
        name = "com_google_cloud_go_tpu",
        build_file_proto_mode = "disable_global",
        importpath = "cloud.google.com/go/tpu",
        sum = "h1:ztIdKoma1Xob2qm6QwNh4Xi9/e7N3IfvtwG5AcNsj1g=",
        version = "v1.4.0",
    )
    go_repository(
        name = "com_google_cloud_go_trace",
        build_file_proto_mode = "disable_global",
        importpath = "cloud.google.com/go/trace",
        sum = "h1:qO9eLn2esajC9sxpqp1YKX37nXC3L4BfGnPS0Cx9dYo=",
        version = "v1.4.0",
    )
    go_repository(
        name = "com_google_cloud_go_translate",
        build_file_proto_mode = "disable_global",
        importpath = "cloud.google.com/go/translate",
        sum = "h1:AOYOH3MspzJ/bH1YXzB+xTE8fMpn3mwhLjugwGXvMPI=",
        version = "v1.4.0",
    )
    go_repository(
        name = "com_google_cloud_go_video",
        build_file_proto_mode = "disable_global",
        importpath = "cloud.google.com/go/video",
        sum = "h1:ttlvO4J5c1VGq6FkHqWPD/aH6PfdxujHt+muTJlW1Zk=",
        version = "v1.9.0",
    )
    go_repository(
        name = "com_google_cloud_go_videointelligence",
        build_file_proto_mode = "disable_global",
        importpath = "cloud.google.com/go/videointelligence",
        sum = "h1:RPFgVVXbI2b5vnrciZjtsUgpNKVtHO/WIyXUhEfuMhA=",
        version = "v1.9.0",
    )

    go_repository(
        name = "com_google_cloud_go_vision_v2",
        build_file_proto_mode = "disable_global",
        importpath = "cloud.google.com/go/vision/v2",
        sum = "h1:TQHxRqvLMi19azwm3qYuDbEzZWmiKJNTpGbkNsfRCik=",
        version = "v2.5.0",
    )
    go_repository(
        name = "com_google_cloud_go_vmmigration",
        build_file_proto_mode = "disable_global",
        importpath = "cloud.google.com/go/vmmigration",
        sum = "h1:A2Tl2ZmwMRpvEmhV2ibISY85fmQR+Y5w9a0PlRz5P3s=",
        version = "v1.3.0",
    )
    go_repository(
        name = "com_google_cloud_go_vmwareengine",
        build_file_proto_mode = "disable_global",
        importpath = "cloud.google.com/go/vmwareengine",
        sum = "h1:JMPZaOT/gIUxVlTqSl/QQ32Y2k+r0stNeM1NSqhVP9o=",
        version = "v0.1.0",
    )

    go_repository(
        name = "com_google_cloud_go_vpcaccess",
        build_file_proto_mode = "disable_global",
        importpath = "cloud.google.com/go/vpcaccess",
        sum = "h1:woHXXtnW8b9gLFdWO9HLPalAddBQ9V4LT+1vjKwR3W8=",
        version = "v1.5.0",
    )
    go_repository(
        name = "com_google_cloud_go_webrisk",
        build_file_proto_mode = "disable_global",
        importpath = "cloud.google.com/go/webrisk",
        sum = "h1:ypSnpGlJnZSXbN9a13PDmAYvVekBLnGKxQ3Q9SMwnYY=",
        version = "v1.7.0",
    )
    go_repository(
        name = "com_google_cloud_go_websecurityscanner",
        build_file_proto_mode = "disable_global",
        importpath = "cloud.google.com/go/websecurityscanner",
        sum = "h1:y7yIFg/h/mO+5Y5aCOtVAnpGUOgqCH5rXQ2Oc8Oq2+g=",
        version = "v1.4.0",
    )
    go_repository(
        name = "com_google_cloud_go_workflows",
        build_file_proto_mode = "disable_global",
        importpath = "cloud.google.com/go/workflows",
        sum = "h1:7Chpin9p50NTU8Tb7qk+I11U/IwVXmDhEoSsdccvInE=",
        version = "v1.9.0",
    )
    go_repository(
        name = "com_jolheiser_go_hcaptcha",
        build_file_proto_mode = "disable_global",
        importpath = "go.jolheiser.com/hcaptcha",
        sum = "h1:RrDERcr/Tz/kWyJenjVtI+V09RtLinXxlAemiwN5F+I=",
        version = "v0.0.4",
    )
    go_repository(
        name = "com_jolheiser_go_pwn",
        build_file_proto_mode = "disable_global",
        importpath = "go.jolheiser.com/pwn",
        sum = "h1:MQowb3QvCL5r5NmHmCPxw93SdjfgJ0q6rAwYn4i1Hjg=",
        version = "v0.0.3",
    )
    go_repository(
        name = "com_layeh_gopher_luar",
        build_file_proto_mode = "disable_global",
        importpath = "layeh.com/gopher-luar",
        sum = "h1:55b0mpBhN9XSshEd2Nz6WsbYXctyBT35azk4POQNSXo=",
        version = "v1.0.10",
    )

    go_repository(
        name = "com_shuralyov_dmitri_gpu_mtl",
        build_file_proto_mode = "disable_global",
        importpath = "dmitri.shuralyov.com/gpu/mtl",
        sum = "h1:VpgP7xuJadIUuKccphEpTJnWhS2jkQyMt6Y7pJCD7fY=",
        version = "v0.0.0-20190408044501-666a987793e9",
    )

    go_repository(
        name = "dev_bobheadxi_go_gobenchdata",
        build_file_proto_mode = "disable_global",
        importpath = "go.bobheadxi.dev/gobenchdata",
        sum = "h1:3Pts2nPUZdgFSU63nWzvfs2xRbK8WVSNeJ2H9e/Ypew=",
        version = "v1.3.1",
    )
    go_repository(
        name = "dev_bobheadxi_go_streamline",
        build_file_proto_mode = "disable_global",
        importpath = "go.bobheadxi.dev/streamline",
        sum = "h1:Mv2NE8svJMB5K7nIT9WGwF014yuY/lPXtT8mvNr1OrU=",
        version = "v1.2.2",
    )

    go_repository(
        name = "ht_sr_git_mariusor_go_xsd_duration",
        build_file_proto_mode = "disable_global",
        importpath = "git.sr.ht/~mariusor/go-xsd-duration",
        sum = "h1:cliQ4HHsCo6xi2oWZYKWW4bly/Ory9FuTpFPRxj/mAg=",
        version = "v0.0.0-20220703122237-02e73435a078",
    )
    go_repository(
        name = "ht_sr_git_sbinet_gg",
        build_file_proto_mode = "disable_global",
        importpath = "git.sr.ht/~sbinet/gg",
        sum = "h1:LNhjNn8DerC8f9DHLz6lS0YYul/b602DUxDgGkd/Aik=",
        version = "v0.3.1",
    )
    go_repository(
        name = "in_gopkg_airbrake_gobrake_v2",
        build_file_proto_mode = "disable_global",
        importpath = "gopkg.in/airbrake/gobrake.v2",
        sum = "h1:7z2uVWwn7oVeeugY1DtlPAy5H+KYgB1KeKTnqjNatLo=",
        version = "v2.0.9",
    )

    go_repository(
        name = "in_gopkg_alecthomas_kingpin_v2",
        build_file_proto_mode = "disable_global",
        importpath = "gopkg.in/alecthomas/kingpin.v2",
        sum = "h1:jMFz6MfLP0/4fUyZle81rXUoxOBFi19VUFKVDOQfozc=",
        version = "v2.2.6",
    )
    go_repository(
        name = "in_gopkg_alexcesaro_quotedprintable_v3",
        build_file_proto_mode = "disable_global",
        importpath = "gopkg.in/alexcesaro/quotedprintable.v3",
        sum = "h1:2gGKlE2+asNV9m7xrywl36YYNnBG5ZQ0r/BOOxqPpmk=",
        version = "v3.0.0-20150716171945-2caba252f4dc",
    )
    go_repository(
        name = "in_gopkg_alexcesaro_statsd_v2",
        build_file_proto_mode = "disable_global",
        importpath = "gopkg.in/alexcesaro/statsd.v2",
        sum = "h1:FXkZSCZIH17vLCO5sO2UucTHsH9pc+17F6pl3JVCwMc=",
        version = "v2.0.0",
    )
    go_repository(
        name = "in_gopkg_asn1_ber_v1",
        build_file_proto_mode = "disable_global",
        importpath = "gopkg.in/asn1-ber.v1",
        sum = "h1:TxyelI5cVkbREznMhfzycHdkp5cLA7DpE+GKjSslYhM=",
        version = "v1.0.0-20181015200546-f715ec2f112d",
    )

    go_repository(
        name = "in_gopkg_check_v1",
        build_file_proto_mode = "disable_global",
        importpath = "gopkg.in/check.v1",
        sum = "h1:Hei/4ADfdWqJk1ZMxUNpqntNwaWcugrBjAiHlqqRiVk=",
        version = "v1.0.0-20201130134442-10cb98267c6c",
    )
    go_repository(
        name = "in_gopkg_cheggaaa_pb_v1",
        build_file_proto_mode = "disable_global",
        importpath = "gopkg.in/cheggaaa/pb.v1",
        sum = "h1:n1tBJnnK2r7g9OW2btFH91V92STTUevLXYFb8gy9EMk=",
        version = "v1.0.28",
    )

    go_repository(
        name = "in_gopkg_errgo_v2",
        build_file_proto_mode = "disable_global",
        importpath = "gopkg.in/errgo.v2",
        sum = "h1:0vLT13EuvQ0hNvakwLuFZ/jYrLp5F3kcWHXdRggjCE8=",
        version = "v2.1.0",
    )
    go_repository(
        name = "in_gopkg_fsnotify_v1",
        build_file_proto_mode = "disable_global",
        importpath = "gopkg.in/fsnotify.v1",
        sum = "h1:xOHLXZwVvI9hhs+cLKq5+I5onOuwQLhQwiu63xxlHs4=",
        version = "v1.4.7",
    )
    go_repository(
        name = "in_gopkg_gemnasium_logrus_airbrake_hook_v2",
        build_file_proto_mode = "disable_global",
        importpath = "gopkg.in/gemnasium/logrus-airbrake-hook.v2",
        sum = "h1:OAj3g0cR6Dx/R07QgQe8wkA9RNjB2u4i700xBkIT4e0=",
        version = "v2.1.2",
    )

    go_repository(
        name = "in_gopkg_go_playground_assert_v1",
        build_file_proto_mode = "disable_global",
        importpath = "gopkg.in/go-playground/assert.v1",
        sum = "h1:xoYuJVE7KT85PYWrN730RguIQO0ePzVRfFMXadIrXTM=",
        version = "v1.2.1",
    )
    go_repository(
        name = "in_gopkg_go_playground_validator_v8",
        build_file_proto_mode = "disable_global",
        importpath = "gopkg.in/go-playground/validator.v8",
        sum = "h1:lFB4DoMU6B626w8ny76MV7VX6W2VHct2GVOI3xgiMrQ=",
        version = "v8.18.2",
    )
    go_repository(
        name = "in_gopkg_go_playground_validator_v9",
        build_file_proto_mode = "disable_global",
        importpath = "gopkg.in/go-playground/validator.v9",
        sum = "h1:SvGtYmN60a5CVKTOzMSyfzWDeZRxRuGvRQyEAKbw1xc=",
        version = "v9.29.1",
    )
    go_repository(
        name = "in_gopkg_gomail_v2",
        build_file_proto_mode = "disable_global",
        importpath = "gopkg.in/gomail.v2",
        sum = "h1:n7WqCuqOuCbNr617RXOY0AWRXxgwEyPp2z+p0+hgMuE=",
        version = "v2.0.0-20160411212932-81ebce5c23df",
    )
    go_repository(
        name = "in_gopkg_inconshreveable_log15_v2",
        build_file_proto_mode = "disable_global",
        importpath = "gopkg.in/inconshreveable/log15.v2",
        sum = "h1:RlWgLqCMMIYYEVcAR5MDsuHlVkaIPDAF+5Dehzg8L5A=",
        version = "v2.0.0-20180818164646-67afb5ed74ec",
    )

    go_repository(
        name = "in_gopkg_inf_v0",
        build_file_proto_mode = "disable_global",
        importpath = "gopkg.in/inf.v0",
        sum = "h1:73M5CoZyi3ZLMOyDlQh031Cx6N9NDJ2Vvfl76EDAgDc=",
        version = "v0.9.1",
    )
    go_repository(
        name = "in_gopkg_ini_v1",
        build_file_proto_mode = "disable_global",
        importpath = "gopkg.in/ini.v1",
        sum = "h1:Dgnx+6+nfE+IfzjUEISNeydPJh9AXNNsWbGP9KzCsOA=",
        version = "v1.67.0",
    )
    go_repository(
        name = "in_gopkg_mgo_v2",
        build_file_proto_mode = "disable_global",
        importpath = "gopkg.in/mgo.v2",
        sum = "h1:xcEWjVhvbDy+nHP67nPDDpbYrY+ILlfndk4bRioVHaU=",
        version = "v2.0.0-20180705113604-9856a29383ce",
    )
    go_repository(
        name = "in_gopkg_natefinch_lumberjack_v2",
        build_file_proto_mode = "disable_global",
        importpath = "gopkg.in/natefinch/lumberjack.v2",
        sum = "h1:bBRl1b0OH9s/DuPhuXpNl+VtCaJXFZ5/uEFST95x9zc=",
        version = "v2.2.1",
    )
    go_repository(
        name = "in_gopkg_resty_v1",
        build_file_proto_mode = "disable_global",
        importpath = "gopkg.in/resty.v1",
        sum = "h1:CuXP0Pjfw9rOuY6EP+UvtNvt5DSqHpIxILZKT/quCZI=",
        version = "v1.12.0",
    )
    go_repository(
        name = "in_gopkg_square_go_jose_v2",
        build_file_proto_mode = "disable_global",
        importpath = "gopkg.in/square/go-jose.v2",
        sum = "h1:NGk74WTnPKBNUhNzQX7PYcTLUjoq7mzKk2OKbvwk2iI=",
        version = "v2.6.0",
    )

    go_repository(
        name = "in_gopkg_tomb_v1",
        build_file_proto_mode = "disable_global",
        importpath = "gopkg.in/tomb.v1",
        sum = "h1:uRGJdciOHaEIrze2W8Q3AKkepLTh2hOroT7a+7czfdQ=",
        version = "v1.0.0-20141024135613-dd632973f1e7",
    )
    go_repository(
        name = "in_gopkg_warnings_v0",
        build_file_proto_mode = "disable_global",
        importpath = "gopkg.in/warnings.v0",
        sum = "h1:wFXVbFY8DY5/xOe1ECiWdKCzZlxgshcYVNkBHstARME=",
        version = "v0.1.2",
    )

    go_repository(
        name = "in_gopkg_yaml_v2",
        build_file_proto_mode = "disable_global",
        importpath = "gopkg.in/yaml.v2",
        sum = "h1:D8xgwECY7CYvx+Y2n4sBz93Jn9JRvxdiyyo8CTfuKaY=",
        version = "v2.4.0",
    )
    go_repository(
        name = "in_gopkg_yaml_v3",
        build_file_proto_mode = "disable_global",
        importpath = "gopkg.in/yaml.v3",
        sum = "h1:fxVm/GzAzEWqLHuvctI91KS9hhNmmWOoWu0XTYJS7CA=",
        version = "v3.0.1",
    )
    go_repository(
        name = "io_etcd_go_bbolt",
        build_file_proto_mode = "disable_global",
        importpath = "go.etcd.io/bbolt",
        sum = "h1:/ecaJf0sk1l4l6V4awd65v2C3ILy7MSj+s/x1ADCIMU=",
        version = "v1.3.6",
    )
    go_repository(
        name = "io_etcd_go_etcd",
        build_file_proto_mode = "disable_global",
        importpath = "go.etcd.io/etcd",
        sum = "h1:1JFLBqwIgdyHN1ZtgjTBwO+blA6gVOmZurpiMEsETKo=",
        version = "v0.5.0-alpha.5.0.20200910180754-dd1b699fc489",
    )

    go_repository(
        name = "io_etcd_go_etcd_api_v3",
        build_file_proto_mode = "disable_global",
        importpath = "go.etcd.io/etcd/api/v3",
        sum = "h1:OHVyt3TopwtUQ2GKdd5wu3PmmipR4FTwCqoEjSyRdIc=",
        version = "v3.5.4",
    )
    go_repository(
        name = "io_etcd_go_etcd_client_pkg_v3",
        build_file_proto_mode = "disable_global",
        importpath = "go.etcd.io/etcd/client/pkg/v3",
        sum = "h1:lrneYvz923dvC14R54XcA7FXoZ3mlGZAgmwhfm7HqOg=",
        version = "v3.5.4",
    )
    go_repository(
        name = "io_etcd_go_etcd_client_v2",
        build_file_proto_mode = "disable_global",
        importpath = "go.etcd.io/etcd/client/v2",
        sum = "h1:Dcx3/MYyfKcPNLpR4VVQUP5KgYrBeJtktBwEKkw08Ao=",
        version = "v2.305.4",
    )
    go_repository(
        name = "io_etcd_go_etcd_client_v3",
        build_file_proto_mode = "disable_global",
        importpath = "go.etcd.io/etcd/client/v3",
        sum = "h1:p83BUL3tAYS0OT/r0qglgc3M1JjhM0diV8DSWAhVXv4=",
        version = "v3.5.4",
    )
    go_repository(
        name = "io_etcd_go_etcd_etcdctl_v3",
        build_file_proto_mode = "disable_global",
        importpath = "go.etcd.io/etcd/etcdctl/v3",
        sum = "h1:odMFuQQCg0UmPd7Cyw6TViRYv9ybGuXuki4CusDSzqA=",
        version = "v3.5.0-alpha.0",
    )
    go_repository(
        name = "io_etcd_go_etcd_pkg_v3",
        build_file_proto_mode = "disable_global",
        importpath = "go.etcd.io/etcd/pkg/v3",
        sum = "h1:ntrg6vvKRW26JRmHTE0iNlDgYK6JX3hg/4cD62X0ixk=",
        version = "v3.5.0",
    )
    go_repository(
        name = "io_etcd_go_etcd_raft_v3",
        build_file_proto_mode = "disable_global",
        importpath = "go.etcd.io/etcd/raft/v3",
        sum = "h1:kw2TmO3yFTgE+F0mdKkG7xMxkit2duBDa2Hu6D/HMlw=",
        version = "v3.5.0",
    )
    go_repository(
        name = "io_etcd_go_etcd_server_v3",
        build_file_proto_mode = "disable_global",
        importpath = "go.etcd.io/etcd/server/v3",
        sum = "h1:jk8D/lwGEDlQU9kZXUFMSANkE22Sg5+mW27ip8xcF9E=",
        version = "v3.5.0",
    )
    go_repository(
        name = "io_etcd_go_etcd_tests_v3",
        build_file_proto_mode = "disable_global",
        importpath = "go.etcd.io/etcd/tests/v3",
        sum = "h1:UcRoCA1FgXoc4CEM8J31fqEvI69uFIObY5ZDEFH7Znc=",
        version = "v3.5.0-alpha.0",
    )
    go_repository(
        name = "io_etcd_go_etcd_v3",
        build_file_proto_mode = "disable_global",
        importpath = "go.etcd.io/etcd/v3",
        sum = "h1:ZuqKJkD2HrzFUj8IB+GLkTMKZ3+7mWx172vx6F1TukM=",
        version = "v3.5.0-alpha.0",
    )
    go_repository(
        name = "io_gitea_code_gitea",
        build_file_proto_mode = "disable_global",
        importpath = "code.gitea.io/gitea",
        sum = "h1:qQXVeKHoFXywWVGGDmTOKxvzOK282EAPTw3qo2bgXAk=",
        version = "v1.18.0",
    )
    go_repository(
        name = "io_gitea_code_gitea_vet",
        build_file_proto_mode = "disable_global",
        importpath = "code.gitea.io/gitea-vet",
        sum = "h1:uv9a8eGSdQ8Dr4HyUcuHFfDsk/QuwO+wf+Y99RYdxY0=",
        version = "v0.2.2-0.20220122151748-48ebc902541b",
    )
    go_repository(
        name = "io_gitea_code_sdk_gitea",
        build_file_proto_mode = "disable_global",
        importpath = "code.gitea.io/sdk/gitea",
        sum = "h1:WJreC7YYuxbn0UDaPuWIe/mtiNKTvLN8MLkaw71yx/M=",
        version = "v0.15.1",
    )

    go_repository(
        name = "io_k8s_api",
        build_file_proto_mode = "disable_global",
        importpath = "k8s.io/api",
        sum = "h1:Q1v5UFfYe87vi5H7NU0p4RXC26PPMT8KOpr1TLQbCMQ=",
        version = "v0.25.3",
    )
    go_repository(
        name = "io_k8s_apimachinery",
        build_file_proto_mode = "disable_global",
        importpath = "k8s.io/apimachinery",
        sum = "h1:7o9ium4uyUOM76t6aunP0nZuex7gDf8VGwkR5RcJnQc=",
        version = "v0.25.3",
    )
    go_repository(
        name = "io_k8s_apiserver",
        build_file_proto_mode = "disable_global",
        importpath = "k8s.io/apiserver",
        sum = "h1:71krQxCUz218ecb+nPhfDsNB6QgP1/4EMvi1a2uYBlg=",
        version = "v0.22.5",
    )

    go_repository(
        name = "io_k8s_client_go",
        build_file_proto_mode = "disable_global",
        importpath = "k8s.io/client-go",
        sum = "h1:oB4Dyl8d6UbfDHD8Bv8evKylzs3BXzzufLiO27xuPs0=",
        version = "v0.25.3",
    )
    go_repository(
        name = "io_k8s_code_generator",
        build_file_proto_mode = "disable_global",
        importpath = "k8s.io/code-generator",
        sum = "h1:kM/68Y26Z/u//TFc1ggVVcg62te8A2yQh57jBfD0FWQ=",
        version = "v0.19.7",
    )
    go_repository(
        name = "io_k8s_component_base",
        build_file_proto_mode = "disable_global",
        importpath = "k8s.io/component-base",
        sum = "h1:U0eHqZm7mAFE42hFwYhY6ze/MmVaW00JpMrzVsQmzYE=",
        version = "v0.22.5",
    )
    go_repository(
        name = "io_k8s_cri_api",
        build_file_proto_mode = "disable_global",
        importpath = "k8s.io/cri-api",
        sum = "h1:INwdXsCDSA/0hGNdPxdE2dQD6ft/5K1EaKXZixvSQxg=",
        version = "v0.25.0",
    )

    go_repository(
        name = "io_k8s_gengo",
        build_file_proto_mode = "disable_global",
        importpath = "k8s.io/gengo",
        sum = "h1:GohjlNKauSai7gN4wsJkeZ3WAJx4Sh+oT/b5IYn5suA=",
        version = "v0.0.0-20210813121822-485abfe95c7c",
    )

    go_repository(
        name = "io_k8s_klog",
        build_file_proto_mode = "disable_global",
        importpath = "k8s.io/klog",
        sum = "h1:Pt+yjF5aB1xDSVbau4VsWe+dQNzA0qv1LlXdC2dF6Q8=",
        version = "v1.0.0",
    )
    go_repository(
        name = "io_k8s_klog_v2",
        build_file_proto_mode = "disable_global",
        importpath = "k8s.io/klog/v2",
        sum = "h1:lyJt0TWMPaGoODa8B8bUuxgHS3W/m/bNr2cca3brA/g=",
        version = "v2.80.0",
    )
    go_repository(
        name = "io_k8s_kube_openapi",
        build_file_proto_mode = "disable_global",
        importpath = "k8s.io/kube-openapi",
        sum = "h1:MQ8BAZPZlWk3S9K4a9NCkIFQtZShWqoha7snGixVgEA=",
        version = "v0.0.0-20220803162953-67bda5d908f1",
    )
    go_repository(
        name = "io_k8s_kubernetes",
        build_file_proto_mode = "disable_global",
        importpath = "k8s.io/kubernetes",
        sum = "h1:qTfB+u5M92k2fCCCVP2iuhgwwSOv1EkAkvQY1tQODD8=",
        version = "v1.13.0",
    )
    go_repository(
        name = "io_k8s_sigs_apiserver_network_proxy_konnectivity_client",
        build_file_proto_mode = "disable_global",
        importpath = "sigs.k8s.io/apiserver-network-proxy/konnectivity-client",
        sum = "h1:fmRfl9WJ4ApJn7LxNuED4m0t18qivVQOxP6aAYG9J6c=",
        version = "v0.0.22",
    )

    go_repository(
        name = "io_k8s_sigs_json",
        build_file_proto_mode = "disable_global",
        importpath = "sigs.k8s.io/json",
        sum = "h1:iXTIw73aPyC+oRdyqqvVJuloN1p0AC/kzH07hu3NE+k=",
        version = "v0.0.0-20220713155537-f223a00ba0e2",
    )
    go_repository(
        name = "io_k8s_sigs_kustomize_kyaml",
        build_file_proto_mode = "disable_global",
        importpath = "sigs.k8s.io/kustomize/kyaml",
        sum = "h1:tNNQIC+8cc+aXFTVg+RtQAOsjwUdYBZRAgYOVI3RBc4=",
        version = "v0.13.3",
    )

    go_repository(
        name = "io_k8s_sigs_structured_merge_diff_v4",
        build_file_proto_mode = "disable_global",
        importpath = "sigs.k8s.io/structured-merge-diff/v4",
        sum = "h1:PRbqxJClWWYMNV1dhaG4NsibJbArud9kFxnAMREiWFE=",
        version = "v4.2.3",
    )
    go_repository(
        name = "io_k8s_sigs_yaml",
        build_file_proto_mode = "disable_global",
        importpath = "sigs.k8s.io/yaml",
        sum = "h1:a2VclLzOGrwOHDiV8EfBGhvjHvP46CtW5j6POvhYGGo=",
        version = "v1.3.0",
    )
    go_repository(
        name = "io_k8s_utils",
        build_file_proto_mode = "disable_global",
        importpath = "k8s.io/utils",
        sum = "h1:jAne/RjBTyawwAy0utX5eqigAwz/lQhTmy+Hr/Cpue4=",
        version = "v0.0.0-20220728103510-ee6ede2d64ed",
    )
    go_repository(
        name = "io_kbt_strk_projects_go_libravatar",
        build_file_proto_mode = "disable_global",
        importpath = "strk.kbt.io/projects/go/libravatar",
        sum = "h1:mUcz5b3FJbP5Cvdq7Khzn6J9OCUQJaBwgBkCR+MOwSs=",
        version = "v0.0.0-20191008002943-06d1c002b251",
    )

    go_repository(
        name = "io_opencensus_go",
        build_file_proto_mode = "disable_global",
        importpath = "go.opencensus.io",
        sum = "h1:y73uSU6J157QMP2kn2r30vwW1A2W2WFwSCGnAVxeaD0=",
        version = "v0.24.0",
    )

    go_repository(
        name = "io_opencensus_go_contrib_exporter_prometheus",
        build_file_proto_mode = "disable_global",
        importpath = "contrib.go.opencensus.io/exporter/prometheus",
        sum = "h1:sqfsYl5GIY/L570iT+l93ehxaWJs2/OwXtiWwew3oAg=",
        version = "v0.4.2",
    )

    go_repository(
        name = "io_opentelemetry_go_collector",
        build_file_proto_mode = "disable_global",
        importpath = "go.opentelemetry.io/collector",
        sum = "h1:aJmh/6PfiZYb12Dp9nGRNpSMMVbQ21Oe5hr/ZlpoT44=",
        version = "v0.71.0",
    )
    go_repository(
        name = "io_opentelemetry_go_collector_component",
        build_file_proto_mode = "disable_global",
        importpath = "go.opentelemetry.io/collector/component",
        sum = "h1:pWOOCV7HezwwNBkS9K48eDAXGcYBVse6saZqQShqfEA=",
        version = "v0.71.0",
    )
    go_repository(
        name = "io_opentelemetry_go_collector_confmap",
        build_file_proto_mode = "disable_global",
        importpath = "go.opentelemetry.io/collector/confmap",
        sum = "h1:SCVgn67jH0bNAiScx4CFx7tKpH0UfP8XQAOuH7EMPZQ=",
        version = "v0.71.0",
    )
    go_repository(
        name = "io_opentelemetry_go_collector_consumer",
        build_file_proto_mode = "disable_global",
        importpath = "go.opentelemetry.io/collector/consumer",
        sum = "h1:qcLp1LmBZGdTYLmSpDzXCf3iZRTMiDv7cTVwTGjUdG8=",
        version = "v0.71.0",
    )
    go_repository(
        name = "io_opentelemetry_go_collector_exporter_otlpexporter",
        build_file_proto_mode = "disable_global",
        importpath = "go.opentelemetry.io/collector/exporter/otlpexporter",
        sum = "h1:/pusqLdnfxJxo1SjH1v8DaoUr0u4GzbeD4v0TOUevRs=",
        version = "v0.71.0",
    )
    go_repository(
        name = "io_opentelemetry_go_collector_exporter_otlphttpexporter",
        build_file_proto_mode = "disable_global",
        importpath = "go.opentelemetry.io/collector/exporter/otlphttpexporter",
        sum = "h1:fld/HG2PnFx5bVM1ZBgo8fJ3fEmOa0grIIy6KxvqNes=",
        version = "v0.71.0",
    )
    go_repository(
        name = "io_opentelemetry_go_collector_extension_zpagesextension",
        build_file_proto_mode = "disable_global",
        importpath = "go.opentelemetry.io/collector/extension/zpagesextension",
        sum = "h1:bX3k5iepbEivDWmb3XpXdEHy60fOq3n7Cv0cOZxTU38=",
        version = "v0.71.0",
    )
    go_repository(
        name = "io_opentelemetry_go_collector_featuregate",
        build_file_proto_mode = "disable_global",
        importpath = "go.opentelemetry.io/collector/featuregate",
        sum = "h1:X/OOapj8La0q/D4bBWIYYNBbkXOD71+RrdrYv+ipNuE=",
        version = "v0.71.0",
    )

    go_repository(
        name = "io_opentelemetry_go_collector_pdata",
        build_file_proto_mode = "disable_global",
        importpath = "go.opentelemetry.io/collector/pdata",
        sum = "h1:1tKD0TTY9WKRmSAwuUPuDKftCp878HdRVvpeIvRs4Os=",
        version = "v1.0.0-rc5",
    )
    go_repository(
        name = "io_opentelemetry_go_collector_receiver_otlpreceiver",
        build_file_proto_mode = "disable_global",
        importpath = "go.opentelemetry.io/collector/receiver/otlpreceiver",
        sum = "h1:/ppzhE5m3E+vwJDo1ao/zRA9HNWap08Kj/0ppROBzi8=",
        version = "v0.71.0",
    )

    go_repository(
        name = "io_opentelemetry_go_collector_semconv",
        build_file_proto_mode = "disable_global",
        importpath = "go.opentelemetry.io/collector/semconv",
        sum = "h1:g2bMdtciW2BmKximUxaF0L962U/EIlH9ms3iOGblCKE=",
        version = "v0.71.0",
    )
    go_repository(
        name = "io_opentelemetry_go_contrib",
        build_file_proto_mode = "disable_global",
        importpath = "go.opentelemetry.io/contrib",
        sum = "h1:ubFQUn0VCZ0gPwIoJfBJVpeBlyRMxu8Mm/huKWYd9p0=",
        version = "v0.20.0",
    )

    go_repository(
        name = "io_opentelemetry_go_contrib_instrumentation_google_golang_org_grpc_otelgrpc",
        build_file_proto_mode = "disable_global",
        importpath = "go.opentelemetry.io/contrib/instrumentation/google.golang.org/grpc/otelgrpc",
        sum = "h1:MUes2rbdXa1ce9mwKYzTyBG0CtqpLT0NgKTFAz8FIDs=",
        version = "v0.39.0",
    )
    # See https://github.com/open-telemetry/opentelemetry-go-contrib/issues/872
    go_repository(
        name = "io_opentelemetry_go_contrib_instrumentation_net_http_httptrace_otelhttptrace",
        build_directives = [
            "gazelle:resolve go go.opentelemetry.io/otel/exporters/otlp/internal @io_opentelemetry_go_otel//exporters/otlp/internal",
            "gazelle:resolve go go.opentelemetry.io/otel/exporters/otlp/internal/envconfig @io_opentelemetry_go_otel//exporters/otlp/internal/envconfig",
        ],
        build_file_proto_mode = "disable_global",
        importpath = "go.opentelemetry.io/contrib/instrumentation/net/http/httptrace/otelhttptrace",
        sum = "h1:Wjp9vsVSIEyvdiaECfqxY9xBqQ7JaSCGtvHgR4doXZk=",
        version = "v0.29.0",
    )

    # See https://github.com/open-telemetry/opentelemetry-go-contrib/issues/872
    go_repository(
        name = "io_opentelemetry_go_contrib_instrumentation_net_http_otelhttp",
        build_directives = [
            "gazelle:resolve go go.opentelemetry.io/otel/exporters/otlp/internal @io_opentelemetry_go_otel//exporters/otlp/internal",
        ],
        build_file_proto_mode = "disable_global",
        importpath = "go.opentelemetry.io/contrib/instrumentation/net/http/otelhttp",
        sum = "h1:vFEBG7SieZJzvnRWQ81jxpuEqe6J8Ex+hgc9CqOTzHc=",
        version = "v0.39.0",
    )
    go_repository(
        name = "io_opentelemetry_go_contrib_propagators_b3",
        build_file_proto_mode = "disable_global",
        importpath = "go.opentelemetry.io/contrib/propagators/b3",
        sum = "h1:0SBc35DESy/YXShxFtu3634OwcEWJoGzSA8Hx/NbOo8=",
        version = "v1.14.0",
    )

    go_repository(
        name = "io_opentelemetry_go_contrib_propagators_jaeger",
        build_file_proto_mode = "disable_global",
        importpath = "go.opentelemetry.io/contrib/propagators/jaeger",
        sum = "h1:j6Xah53xRDrR+K1c4Y1uVHA0ESo69xDOblw+3OrVoF4=",
        version = "v1.14.0",
    )
    go_repository(
        name = "io_opentelemetry_go_contrib_propagators_ot",
        build_file_proto_mode = "disable_global",
        importpath = "go.opentelemetry.io/contrib/propagators/ot",
        sum = "h1:jqxznjMkz/3l4NUsYq4OMbP+zs5twBbCZwSlSt82KXo=",
        version = "v1.14.0",
    )
    go_repository(
        name = "io_opentelemetry_go_contrib_zpages",
        build_file_proto_mode = "disable_global",
        importpath = "go.opentelemetry.io/contrib/zpages",
        sum = "h1:3m+JBadMmq8mWTjxbWSSdqz61HtO+7MxFcGdPyfrEfE=",
        version = "v0.39.0",
    )

    go_repository(
        name = "io_opentelemetry_go_otel",
        build_file_proto_mode = "disable_global",
        importpath = "go.opentelemetry.io/otel",
        sum = "h1:1ZAKnNQKwBBxFtww/GwxNUyTf0AxkZzrukO8MeXqe4Y=",
        version = "v1.13.0",
    )
    go_repository(
        name = "io_opentelemetry_go_otel_bridge_opentracing",
        build_file_proto_mode = "disable_global",
        importpath = "go.opentelemetry.io/otel/bridge/opentracing",
        sum = "h1:qTmCTJC4yNtmTSnPfUijzY1/QlwqU5vXibCn6Ug64JE=",
        version = "v1.13.0",
    )
    go_repository(
        name = "io_opentelemetry_go_otel_exporters_jaeger",
        build_file_proto_mode = "disable_global",
        importpath = "go.opentelemetry.io/otel/exporters/jaeger",
        sum = "h1:VAMoGujbVV8Q0JNM/cEbhzUIWWBxnEqH45HP9iBKN04=",
        version = "v1.13.0",
    )
    go_repository(
        name = "io_opentelemetry_go_otel_exporters_otlp",
        build_file_proto_mode = "disable_global",
        importpath = "go.opentelemetry.io/otel/exporters/otlp",
        sum = "h1:PTNgq9MRmQqqJY0REVbZFvwkYOA85vbdQU/nVfxDyqg=",
        version = "v0.20.0",
    )

    go_repository(
        name = "io_opentelemetry_go_otel_exporters_otlp_internal_retry",
        build_file_proto_mode = "disable_global",
        importpath = "go.opentelemetry.io/otel/exporters/otlp/internal/retry",
        sum = "h1:pa05sNT/P8OsIQ8mPZKTIyiBuzS/xDGLVx+DCt0y6Vs=",
        version = "v1.13.0",
    )
    # See https://github.com/open-telemetry/opentelemetry-go-contrib/issues/872
    go_repository(
        name = "io_opentelemetry_go_otel_exporters_otlp_otlptrace",
        build_directives = [
            "gazelle:resolve go go.opentelemetry.io/otel/exporters/otlp/internal @io_opentelemetry_go_otel//exporters/otlp/internal",
            "gazelle:resolve go go.opentelemetry.io/otel/exporters/otlp/internal/envconfig @io_opentelemetry_go_otel//exporters/otlp/internal/envconfig",
        ],
        build_file_proto_mode = "disable_global",
        importpath = "go.opentelemetry.io/otel/exporters/otlp/otlptrace",
        sum = "h1:Any/nVxaoMq1T2w0W85d6w5COlLuCCgOYKQhJJWEMwQ=",
        version = "v1.13.0",
    )
    # See https://github.com/open-telemetry/opentelemetry-go-contrib/issues/872
    go_repository(
        name = "io_opentelemetry_go_otel_exporters_otlp_otlptrace_otlptracegrpc",
        build_directives = [
            "gazelle:resolve go go.opentelemetry.io/otel/exporters/otlp/internal @io_opentelemetry_go_otel//exporters/otlp/internal",
            "gazelle:resolve go go.opentelemetry.io/otel/exporters/otlp/internal/envconfig @io_opentelemetry_go_otel//exporters/otlp/internal/envconfig",
        ],
        build_file_proto_mode = "disable_global",
        importpath = "go.opentelemetry.io/otel/exporters/otlp/otlptrace/otlptracegrpc",
        sum = "h1:Wz7UQn7/eIqZVDJbuNEM6PmqeA71cWXrWcXekP5HZgU=",
        version = "v1.13.0",
    )
    # See https://github.com/open-telemetry/opentelemetry-go-contrib/issues/872
    go_repository(
        name = "io_opentelemetry_go_otel_exporters_otlp_otlptrace_otlptracehttp",
        build_directives = [
            "gazelle:resolve go go.opentelemetry.io/otel/exporters/otlp/internal @io_opentelemetry_go_otel//exporters/otlp/internal",
            "gazelle:resolve go go.opentelemetry.io/otel/exporters/otlp/internal/envconfig @io_opentelemetry_go_otel//exporters/otlp/internal/envconfig",
        ],
        build_file_proto_mode = "disable_global",
        importpath = "go.opentelemetry.io/otel/exporters/otlp/otlptrace/otlptracehttp",
        sum = "h1:Ntu7izEOIRHEgQNjbGc7j3eNtYMAiZfElJJ4JiiRDH4=",
        version = "v1.13.0",
    )
    go_repository(
        name = "io_opentelemetry_go_otel_exporters_prometheus",
        build_file_proto_mode = "disable_global",
        importpath = "go.opentelemetry.io/otel/exporters/prometheus",
        sum = "h1:EbfJRxojnpb+ux8IO79oKHXu9jsbWjd00cT0XmbP5gU=",
        version = "v0.36.0",
    )
    go_repository(
        name = "io_opentelemetry_go_otel_internal_metric",
        build_file_proto_mode = "disable_global",
        importpath = "go.opentelemetry.io/otel/internal/metric",
        sum = "h1:9dAVGAfFiiEq5NVB9FUJ5et+btbDQAUIJehJ+ikyryk=",
        version = "v0.27.0",
    )

    go_repository(
        name = "io_opentelemetry_go_otel_metric",
        build_file_proto_mode = "disable_global",
        importpath = "go.opentelemetry.io/otel/metric",
        sum = "h1:t0lgGI+L68QWt3QtOIlqM9gXoxqxWLhZ3R/e5oOAY0Q=",
        version = "v0.36.0",
    )
    go_repository(
        name = "io_opentelemetry_go_otel_oteltest",
        build_file_proto_mode = "disable_global",
        importpath = "go.opentelemetry.io/otel/oteltest",
        sum = "h1:HiITxCawalo5vQzdHfKeZurV8x7ljcqAgiWzF6Vaeaw=",
        version = "v0.20.0",
    )

    go_repository(
        name = "io_opentelemetry_go_otel_sdk",
        build_file_proto_mode = "disable_global",
        importpath = "go.opentelemetry.io/otel/sdk",
        sum = "h1:BHib5g8MvdqS65yo2vV1s6Le42Hm6rrw08qU6yz5JaM=",
        version = "v1.13.0",
    )
    go_repository(
        name = "io_opentelemetry_go_otel_sdk_export_metric",
        build_file_proto_mode = "disable_global",
        importpath = "go.opentelemetry.io/otel/sdk/export/metric",
        sum = "h1:c5VRjxCXdQlx1HjzwGdQHzZaVI82b5EbBgOu2ljD92g=",
        version = "v0.20.0",
    )

    go_repository(
        name = "io_opentelemetry_go_otel_sdk_metric",
        build_file_proto_mode = "disable_global",
        importpath = "go.opentelemetry.io/otel/sdk/metric",
        sum = "h1:dEXpkkOAEcHiRiaZdvd63MouV+3bCtAB/bF3jlNKnr8=",
        version = "v0.36.0",
    )

    go_repository(
        name = "io_opentelemetry_go_otel_trace",
        build_file_proto_mode = "disable_global",
        importpath = "go.opentelemetry.io/otel/trace",
        sum = "h1:CBgRZ6ntv+Amuj1jDsMhZtlAPT6gbyIRdaIzFhfBSdY=",
        version = "v1.13.0",
    )
    go_repository(
        name = "io_opentelemetry_go_proto_otlp",
        build_file_proto_mode = "disable_global",
        importpath = "go.opentelemetry.io/proto/otlp",
        sum = "h1:IVN6GR+mhC4s5yfcTbmzHYODqvWAp3ZedA2SJPI1Nnw=",
        version = "v0.19.0",
    )
    go_repository(
        name = "io_rsc_binaryregexp",
        build_file_proto_mode = "disable_global",
        importpath = "rsc.io/binaryregexp",
        sum = "h1:HfqmD5MEmC0zvwBuF187nq9mdnXjXsSivRiXN7SmRkE=",
        version = "v0.2.0",
    )
    go_repository(
        name = "io_rsc_pdf",
        build_file_proto_mode = "disable_global",
        importpath = "rsc.io/pdf",
        sum = "h1:k1MczvYDUvJBe93bYd7wrZLLUEcLZAuF824/I4e5Xr4=",
        version = "v0.1.1",
    )

    go_repository(
        name = "io_rsc_quote_v3",
        build_file_proto_mode = "disable_global",
        importpath = "rsc.io/quote/v3",
        sum = "h1:9JKUTTIUgS6kzR9mK1YuGKv6Nl+DijDNIc0ghT58FaY=",
        version = "v3.1.0",
    )
    go_repository(
        name = "io_rsc_sampler",
        build_file_proto_mode = "disable_global",
        importpath = "rsc.io/sampler",
        sum = "h1:7uVkIFmeBqHfdjD+gZwtXXI+RODJ2Wc4O7MPEh/QiW4=",
        version = "v1.3.0",
    )
    go_repository(
        name = "io_xorm_builder",
        build_file_proto_mode = "disable_global",
        importpath = "xorm.io/builder",
        sum = "h1:naLkJitGyYW7ZZdncsh/JW+HF4HshmvTHTyUyPwJS00=",
        version = "v0.3.11",
    )
    go_repository(
        name = "io_xorm_xorm",
        build_file_proto_mode = "disable_global",
        importpath = "xorm.io/xorm",
        sum = "h1:3NvNsM4lnttTsHpk8ODHqrwN1MCEjsO3bD/rpd8A47k=",
        version = "v1.3.2-0.20220714055524-c3bce556200f",
    )
    go_repository(
        name = "net_starlark_go",
        build_file_proto_mode = "disable_global",
        importpath = "go.starlark.net",
        sum = "h1:+FNtrFTmVw0YZGpBGX56XDee331t6JAXeK2bcyhLOOc=",
        version = "v0.0.0-20200306205701-8dd3e2ee1dd5",
    )
    go_repository(
        name = "org_bazil_fuse",
        build_file_proto_mode = "disable_global",
        importpath = "bazil.org/fuse",
        sum = "h1:SRsZGA7aFnCZETmov57jwPrWuTmaZK6+4R4v5FUe1/c=",
        version = "v0.0.0-20200407214033-5883e5a4b512",
    )

    go_repository(
        name = "org_bitbucket_creachadair_shell",
        build_file_proto_mode = "disable_global",
        importpath = "bitbucket.org/creachadair/shell",
        sum = "h1:Z96pB6DkSb7F3Y3BBnJeOZH2gazyMTWlvecSD4vDqfk=",
        version = "v0.0.7",
    )

    go_repository(
        name = "org_codeberg_gusted_mcaptcha",
        build_file_proto_mode = "disable_global",
        importpath = "codeberg.org/gusted/mcaptcha",
        sum = "h1:TXbikPqa7YRtfU9vS6QJBg77pUvbEb6StRdZO8t1bEY=",
        version = "v0.0.0-20220723083913-4f3072e1d570",
    )
    go_repository(
        name = "org_cuelang_go",
        build_file_proto_mode = "disable_global",
        importpath = "cuelang.org/go",
        sum = "h1:W3oBBjDTm7+IZfCKZAmC8uDG0eYfJL4Pp/xbbCMKaVo=",
        version = "v0.4.3",
    )
    go_repository(
        name = "org_gioui",
        build_file_proto_mode = "disable_global",
        importpath = "gioui.org",
        sum = "h1:K72hopUosKG3ntOPNG4OzzbuhxGuVf06fa2la1/H/Ho=",
        version = "v0.0.0-20210308172011-57750fc8a0a6",
    )

    go_repository(
        name = "org_golang_google_api",
        build_file_proto_mode = "disable_global",
        importpath = "google.golang.org/api",
        sum = "h1:l+rh0KYUooe9JGbGVx71tbFo4SMbMTXK3I3ia2QSEeU=",
        version = "v0.110.0",
    )
    go_repository(
        name = "org_golang_google_appengine",
        build_file_proto_mode = "disable_global",
        importpath = "google.golang.org/appengine",
        sum = "h1:FZR1q0exgwxzPzp/aF+VccGrSfxfPpkBqjIIEq3ru6c=",
        version = "v1.6.7",
    )
    go_repository(
        name = "org_golang_google_cloud",
        build_file_proto_mode = "disable_global",
        importpath = "google.golang.org/cloud",
        sum = "h1:Cpp2P6TPjujNoC5M2KHY6g7wfyLYfIWRZaSdIKfDasA=",
        version = "v0.0.0-20151119220103-975617b05ea8",
    )

    go_repository(
        name = "org_golang_google_genproto",
        build_directives = [
            "gazelle:resolve go google.golang.org/genproto/googleapis/api @go_googleapis//google/api:api_go_proto",  # keep
            "gazelle:resolve go google.golang.org/genproto/googleapis/api/label @go_googleapis//google/api:label_go_proto",  # keep
            "gazelle:resolve go google.golang.org/genproto/googleapis/api/annotations @go_googleapis//google/api:annotations_go_proto",  # keep
            "gazelle:resolve go google.golang.org/genproto/googleapis/api/monitoredres @go_googleapis//google/api:monitoredres_go_proto",  # keep
        ],
        build_file_proto_mode = "disable_global",
        importpath = "google.golang.org/genproto",
        sum = "h1:ijGwO+0vL2hJt5gaygqP2j6PfflOBrRot0IczKbmtio=",
        version = "v0.0.0-20230209215440-0dfe4f8abfcc",
    )
    go_repository(
        name = "org_golang_google_grpc",
        build_file_proto_mode = "disable_global",
        importpath = "google.golang.org/grpc",
        sum = "h1:LAv2ds7cmFV/XTS3XG1NneeENYrXGmorPxsBbptIjNc=",
        version = "v1.53.0",
    )
    go_repository(
        name = "org_golang_google_grpc_cmd_protoc_gen_go_grpc",
        build_file_proto_mode = "disable_global",
        importpath = "google.golang.org/grpc/cmd/protoc-gen-go-grpc",
        sum = "h1:TLkBREm4nIsEcexnCjgQd5GQWaHcqMzwQV0TX9pq8S0=",
        version = "v1.2.0",
    )  # keep

    go_repository(
        name = "org_golang_google_grpc_examples",
        build_file_proto_mode = "disable_global",
        importpath = "google.golang.org/grpc/examples",
        sum = "h1:qvsHH4rznMyt8C0umnWLr/oTJPjYrtZ2OMnPZaYLIK8=",
        version = "v0.0.0-20210424002626-9572fd6faeae",
    )

    go_repository(
        name = "org_golang_google_protobuf",
        build_file_proto_mode = "disable_global",
        importpath = "google.golang.org/protobuf",
        sum = "h1:d0NfwRgPtno5B1Wa6L2DAG+KivqkdutMf1UhdNx175w=",
        version = "v1.28.1",
    )

    go_repository(
        name = "org_golang_x_crypto",
        build_file_proto_mode = "disable_global",
        importpath = "golang.org/x/crypto",
        sum = "h1:qfktjS5LUO+fFKeJXZ+ikTRijMmljikvG68fpMMruSc=",
        version = "v0.6.0",
    )
    go_repository(
        name = "org_golang_x_exp",
        build_file_proto_mode = "disable_global",
        importpath = "golang.org/x/exp",
        sum = "h1:4iLhBPcpqFmylhnkbY3W0ONLUYYkDAW9xMFLfxgsvCw=",
        version = "v0.0.0-20221208152030-732eee02a75a",
    )
    go_repository(
        name = "org_golang_x_image",
        build_file_proto_mode = "disable_global",
        importpath = "golang.org/x/image",
        sum = "h1:TcHcE0vrmgzNH1v3ppjcMGbhG5+9fMuvOmUYwNEF4q4=",
        version = "v0.0.0-20220302094943-723b81ca9867",
    )
    go_repository(
        name = "org_golang_x_lint",
        build_file_proto_mode = "disable_global",
        importpath = "golang.org/x/lint",
        sum = "h1:VLliZ0d+/avPrXXH+OakdXhpJuEoBZuwh1m2j7U6Iug=",
        version = "v0.0.0-20210508222113-6edffad5e616",
    )
    go_repository(
        name = "org_golang_x_mobile",
        build_file_proto_mode = "disable_global",
        importpath = "golang.org/x/mobile",
        sum = "h1:4+4C/Iv2U4fMZBiMCc98MG1In4gJY5YRhtpDNeDeHWs=",
        version = "v0.0.0-20190719004257-d2bd2a29d028",
    )
    go_repository(
        name = "org_golang_x_mod",
        build_file_proto_mode = "disable_global",
        importpath = "golang.org/x/mod",
        sum = "h1:LUYupSeNrTNCGzR/hVBk2NHZO4hXcVaW1k4Qx7rjPx8=",
        version = "v0.8.0",
    )
    go_repository(
        name = "org_golang_x_net",
        build_file_proto_mode = "disable_global",
        importpath = "golang.org/x/net",
        sum = "h1:rJrUqqhjsgNp7KqAIc25s9pZnjU7TUcSY7HcVZjdn1g=",
        version = "v0.7.0",
    )
    go_repository(
        name = "org_golang_x_oauth2",
        build_file_proto_mode = "disable_global",
        importpath = "golang.org/x/oauth2",
        replace = "github.com/sourcegraph/oauth2",
        sum = "h1:HGa4iJr6MGKnB5qbU7tI511NdGuHUHnNCqP67G6KmfE=",
        version = "v0.0.0-20210825125341-77c1d99ece3c",
    )

    go_repository(
        name = "org_golang_x_sync",
        build_file_proto_mode = "disable_global",
        importpath = "golang.org/x/sync",
        sum = "h1:wsuoTGHzEhffawBOhz5CYhcrV4IdKZbEyZjBMuTp12o=",
        version = "v0.1.0",
    )
    go_repository(
        name = "org_golang_x_sys",
        build_file_proto_mode = "disable_global",
        importpath = "golang.org/x/sys",
        sum = "h1:MVltZSvRTcU2ljQOhs94SXPftV6DCNnZViHeQps87pQ=",
        version = "v0.6.0",
    )
    go_repository(
        name = "org_golang_x_term",
        build_file_proto_mode = "disable_global",
        importpath = "golang.org/x/term",
        sum = "h1:n2a8QNdAb0sZNpU9R1ALUXBbY+w51fCQDN+7EdxNBsY=",
        version = "v0.5.0",
    )
    go_repository(
        name = "org_golang_x_text",
        build_file_proto_mode = "disable_global",
        importpath = "golang.org/x/text",
        sum = "h1:4BRB4x83lYWy72KwLD/qYDuTu7q9PjSagHvijDw7cLo=",
        version = "v0.7.0",
    )
    go_repository(
        name = "org_golang_x_time",
        build_file_proto_mode = "disable_global",
        importpath = "golang.org/x/time",
        sum = "h1:rg5rLMjNzMS1RkNLzCG38eapWhnYLFYXDXj2gOlr8j4=",
        version = "v0.3.0",
    )
    go_repository(
        name = "org_golang_x_tools",
        build_file_proto_mode = "disable_global",
        importpath = "golang.org/x/tools",
        sum = "h1:BOw41kyTf3PuCW1pVQf8+Cyg8pMlkYB1oo9iJ6D/lKM=",
        version = "v0.6.0",
    )
    go_repository(
        name = "org_golang_x_xerrors",
        build_file_proto_mode = "disable_global",
        importpath = "golang.org/x/xerrors",
        sum = "h1:H2TDz8ibqkAF6YGhCdN3jS9O0/s90v0rJh3X/OLHEUk=",
        version = "v0.0.0-20220907171357-04be3eba64a2",
    )
    go_repository(
        name = "org_gonum_v1_gonum",
        build_file_proto_mode = "disable_global",
        importpath = "gonum.org/v1/gonum",
        sum = "h1:xKuo6hzt+gMav00meVPUlXwSdoEJP46BR+wdxQEFK2o=",
        version = "v0.12.0",
    )
    go_repository(
        name = "org_gonum_v1_netlib",
        build_file_proto_mode = "disable_global",
        importpath = "gonum.org/v1/netlib",
        sum = "h1:OE9mWmgKkjJyEmDAAtGMPjXu+YNeGvK9VTSHY6+Qihc=",
        version = "v0.0.0-20190313105609-8cb42192e0e0",
    )

    go_repository(
        name = "org_gonum_v1_plot",
        build_file_proto_mode = "disable_global",
        importpath = "gonum.org/v1/plot",
        sum = "h1:dnifSs43YJuNMDzB7v8wV64O4ABBHReuAVAoBxqBqS4=",
        version = "v0.10.1",
    )

    go_repository(
        name = "org_mongodb_go_mongo_driver",
        build_file_proto_mode = "disable_global",
        importpath = "go.mongodb.org/mongo-driver",
        sum = "h1:Ql6K6qYHEzB6xvu4+AU0BoRoqf9vFPcc4o7MUIdPW8Y=",
        version = "v1.11.3",
    )
    go_repository(
        name = "org_mozilla_go_pkcs7",
        build_file_proto_mode = "disable_global",
        importpath = "go.mozilla.org/pkcs7",
        sum = "h1:A/5uWzF44DlIgdm/PQFwfMkW0JX+cIcQi/SwLAmZP5M=",
        version = "v0.0.0-20200128120323-432b2356ecb1",
    )

    go_repository(
        name = "org_uber_go_atomic",
        build_file_proto_mode = "disable_global",
        importpath = "go.uber.org/atomic",
        sum = "h1:9qC72Qh0+3MqyJbAn8YU5xVq1frD8bn3JtD2oXtafVQ=",
        version = "v1.10.0",
    )
    go_repository(
        name = "org_uber_go_automaxprocs",
        build_file_proto_mode = "disable_global",
        importpath = "go.uber.org/automaxprocs",
        sum = "h1:e1YG66Lrk73dn4qhg8WFSvhF0JuFQF0ERIp4rpuV8Qk=",
        version = "v1.5.1",
    )
    go_repository(
        name = "org_uber_go_goleak",
        build_file_proto_mode = "disable_global",
        importpath = "go.uber.org/goleak",
        sum = "h1:xqgm/S+aQvhWFTtR0XK3Jvg7z8kGV8P4X14IzwN3Eqk=",
        version = "v1.2.0",
    )
    go_repository(
        name = "org_uber_go_multierr",
        build_file_proto_mode = "disable_global",
        importpath = "go.uber.org/multierr",
        sum = "h1:7fIwc/ZtS0q++VgcfqFDxSBZVv/Xo49/SYnDFupUwlI=",
        version = "v1.9.0",
    )
    go_repository(
        name = "org_uber_go_ratelimit",
        build_file_proto_mode = "disable_global",
        importpath = "go.uber.org/ratelimit",
        sum = "h1:UQE2Bgi7p2B85uP5dC2bbRtig0C+OeNRnNEafLjsLPA=",
        version = "v0.2.0",
    )
    go_repository(
        name = "org_uber_go_tools",
        build_file_proto_mode = "disable_global",
        importpath = "go.uber.org/tools",
        sum = "h1:0mgffUl7nfd+FpvXMVz4IDEaUSmT1ysygQC7qYo7sG4=",
        version = "v0.0.0-20190618225709-2cfd321de3ee",
    )

    go_repository(
        name = "org_uber_go_zap",
        build_file_proto_mode = "disable_global",
        importpath = "go.uber.org/zap",
        sum = "h1:FiJd5l1UOLj0wCgbSE0rwwXHzEdAZS6hiiSnxJN/D60=",
        version = "v1.24.0",
    )
    go_repository(
        name = "tools_gotest",
        build_file_proto_mode = "disable_global",
        importpath = "gotest.tools",
        sum = "h1:VsBPFP1AI068pPrMxtb/S8Zkgf9xEmTLJjfM+P5UIEo=",
        version = "v2.2.0+incompatible",
    )
    go_repository(
        name = "tools_gotest_gotestsum",
        build_file_proto_mode = "disable_global",
        importpath = "gotest.tools/gotestsum",
        sum = "h1:Jbo/0k/sIOXIJu51IZxEAt27n77xspFEfL6SqKUR72A=",
        version = "v1.9.0",
    )

    go_repository(
        name = "tools_gotest_v3",
        build_file_proto_mode = "disable_global",
        importpath = "gotest.tools/v3",
        sum = "h1:MfDY1b1/0xN1CyMlQDac0ziEy9zJQd9CXBRRDHw2jJo=",
        version = "v3.3.0",
    )<|MERGE_RESOLUTION|>--- conflicted
+++ resolved
@@ -6177,18 +6177,13 @@
         name = "com_github_sourcegraph_zoekt",
         build_file_proto_mode = "disable_global",
         importpath = "github.com/sourcegraph/zoekt",
-<<<<<<< HEAD
         patches = ["//third_party/com_github_sourcegraph_zoekt:zoekt_archive_index.patch",
         "//third_party/com_github_sourcegraph_zoekt:zoekt_git_index.patch",
         "//third_party/com_github_sourcegraph_zoekt:zoekt_webserver.patch",
         "//third_party/com_github_sourcegraph_zoekt:zoekt_indexserver.patch"],
         patch_args = ["-p1"],
-        sum = "h1:dZN5lUWLL4I3jkxQG9SAtF+Ufv92JnQhNiGoXJfRHjU=",
-        version = "v0.0.0-20230328081101-02541e61dd57",
-=======
         sum = "h1:moc3LRc+FZ6RmjMjpsuJy8siNO2gWJxzD1p5eYr4SE8=",
         version = "v0.0.0-20230405161007-b247fb51dece",
->>>>>>> 6b68f26a
     )
 
     go_repository(
