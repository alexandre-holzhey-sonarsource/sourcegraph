import * as React from 'react';
import { render } from 'react-dom';
import { BrowserRouter, Route, RouteComponentProps, Switch } from 'react-router-dom';
<<<<<<< HEAD
import * as xhr from 'sourcegraph/backend/xhr';
import { Home } from 'sourcegraph/home';
=======
import { resolveRev } from 'sourcegraph/backend';
import { Home } from 'sourcegraph/home/Home';
>>>>>>> f9b49bae
import { Navbar } from 'sourcegraph/nav';
import { resolveRev } from 'sourcegraph/repo/backend';
import { contextKey, repoCache, setRepoCache } from 'sourcegraph/repo/cache';
import { Repository } from 'sourcegraph/repo/Repository';
import { SearchResults } from 'sourcegraph/search/SearchResults';
<<<<<<< HEAD
import * as activeRepos from 'sourcegraph/util/activeRepos';
import { sourcegraphContext } from 'sourcegraph/util/sourcegraphContext';

window.addEventListener('DOMContentLoaded', () => {
    xhr.useAccessToken(sourcegraphContext.accessToken);
    // Be a bit proactive and try to fetch/store active repos now. This helps
    // on the first search query, and when the data in local storage is stale.
    activeRepos.get().catch(err => console.error(err));

});
=======
>>>>>>> f9b49bae

/**
 * The root component
 */
class App extends React.Component<{}, {}> {
    public render(): JSX.Element | null {
        return <BrowserRouter>
            <Switch>
                <Route exact path='/' component={Home} />
                <Route path='/*' component={Layout} />
            </Switch>
        </BrowserRouter>;
    }
}

/**
 * Defines the layout of all pages that have a navbar
 */
class Layout extends React.Component<RouteComponentProps<string[]>, {}> {
    public render(): JSX.Element | null {
        return <div>
            <Navbar {...this.props} />
            <div id='app-container'>
                <AppRouter {...this.props} />
            </div>
        </div>;
    }
}

interface WithResolvedRevProps {
    component: any;
    repoPath: string;
    rev?: string;
    [key: string]: any;
}

interface WithResolvedRevState {
    commitID?: string;
}

class WithResolvedRev extends React.Component<WithResolvedRevProps, WithResolvedRevState> {
    public state: WithResolvedRevState = {};

    constructor(props: WithResolvedRevProps) {
        super(props);
        this.fetch(props);
    }

    public componentWillReceiveProps(nextProps: WithResolvedRevProps): void {
        if (this.props.uri !== nextProps.uri || this.props.rev !== nextProps.rev) {
            // clear state so the child won't render until the revision is resolved for new props
            this.state = {};
            this.fetch(nextProps);
        }
    }

    public render(): JSX.Element | null {
        if (!this.state.commitID) {
            return null;
        }
        return <this.props.component {...this.props} commitID={this.state.commitID} />;
    }

    private fetch(props: WithResolvedRevProps): void {
        resolveRev(props).then(resp => {
            const commitID = (resp as any).commitID;
            if (commitID) {
                const key = contextKey(props);
                const state = repoCache.getValue();
                setRepoCache({ ...state, resolvedRevs: state.resolvedRevs.set(key, commitID) });
                this.setState(resp as any);
            }
        });
    }
}

class AppRouter extends React.Component<RouteComponentProps<string[]>, {}> {
    public render(): JSX.Element | null {
        if (!this.props.match.params[0]) {
            return null;
        }
        if (this.props.match.params[0] === 'search') {
            return <SearchResults />;
        }

        const uriPathSplit = this.props.match.params[0].split('/-/');
        const repoRevSplit = uriPathSplit[0].split('@');
        if (uriPathSplit.length === 1) {
            return <WithResolvedRev repoPath={repoRevSplit[0]} rev={repoRevSplit[1]} history={this.props.history} location={this.props.location} component={Repository} />;
        }
        const path = uriPathSplit[1]; // e.g. '[blob|tree]/path/to/file/or/directory'; ignore the first component
        return <WithResolvedRev
            repoPath={repoRevSplit[0]}
            rev={repoRevSplit[1]}
            filePath={path.split('/').slice(1).join('/')}
            history={this.props.history}
            location={this.props.location}
            component={Repository} />;
    }
}

window.addEventListener('DOMContentLoaded', () => {
    render(<App />, document.querySelector('#root'));
});<|MERGE_RESOLUTION|>--- conflicted
+++ resolved
@@ -1,19 +1,13 @@
 import * as React from 'react';
 import { render } from 'react-dom';
 import { BrowserRouter, Route, RouteComponentProps, Switch } from 'react-router-dom';
-<<<<<<< HEAD
 import * as xhr from 'sourcegraph/backend/xhr';
-import { Home } from 'sourcegraph/home';
-=======
-import { resolveRev } from 'sourcegraph/backend';
 import { Home } from 'sourcegraph/home/Home';
->>>>>>> f9b49bae
 import { Navbar } from 'sourcegraph/nav';
 import { resolveRev } from 'sourcegraph/repo/backend';
 import { contextKey, repoCache, setRepoCache } from 'sourcegraph/repo/cache';
 import { Repository } from 'sourcegraph/repo/Repository';
 import { SearchResults } from 'sourcegraph/search/SearchResults';
-<<<<<<< HEAD
 import * as activeRepos from 'sourcegraph/util/activeRepos';
 import { sourcegraphContext } from 'sourcegraph/util/sourcegraphContext';
 
@@ -24,8 +18,6 @@
     activeRepos.get().catch(err => console.error(err));
 
 });
-=======
->>>>>>> f9b49bae
 
 /**
  * The root component
