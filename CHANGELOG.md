--- conflicted
+++ resolved
@@ -17,7 +17,7 @@
 
 ### Added
 
--
+- The environment variable `TELEMETRY_HTTP_PROXY` can be set  on the `sourcegraph-frontend` service, to use an HTTP proxy for telemetry and update check requests.
 
 ### Changed
 
@@ -47,9 +47,6 @@
 - Added Gerrit as an officially supported code host with permissions syncing. [#46763](https://github.com/sourcegraph/sourcegraph/pull/46763)
 - Markdown files now support `<picture>` and `<video>` elements in the rendered view. [#47074](https://github.com/sourcegraph/sourcegraph/pull/47074)
 - Batch Changes: Log outputs from execution steps are now paginated in the web interface. [#46335](https://github.com/sourcegraph/sourcegraph/pull/46335)
-<<<<<<< HEAD
-- The environment variable `TELEMETRY_HTTP_PROXY` can be set  on the `sourcegraph-frontend` service, to use an HTTP proxy for telemetry and update check requests.
-=======
 - Monitoring: the searcher dashboard now contains more detailed request metrics as well as information on interactions with the local cache (via gitserver). [#47654](https://github.com/sourcegraph/sourcegraph/pull/47654)
 - Renders GitHub pull request references in the commit list. [#47593](https://github.com/sourcegraph/sourcegraph/pull/47593)
 - Added a new background permissions syncer & scheduler which is backed by database, unlike the old one that was based on an in-memory processing queue. The new system is enabled by default, but can be disabled. Revert to the in-memory processing queue by setting the feature flag `database-permission-sync-worker` to `false`. [#47783](https://github.com/sourcegraph/sourcegraph/pull/47783)
@@ -57,7 +54,6 @@
 - Blob viewer is now backed by the CodeMirror editor. Previous table-based blob viewer can be re-enabled by setting `experimentalFeatures.enableCodeMirrorFileView` to `false`. [#47563](https://github.com/sourcegraph/sourcegraph/pull/47563)
 - Code folding support for the CodeMirror blob viewer. [#47266](https://github.com/sourcegraph/sourcegraph/pull/47266)
 - CodeMirror blob keyboard navigation as experimental feature. Can be enabled in settings by setting `experimentalFeatures.codeNavigation` to `selection-driven`. [#44698](https://github.com/sourcegraph/sourcegraph/pull/44698)
->>>>>>> 51e4475b
 
 ### Changed
 
