import * as vscode from 'vscode'

import type {
    ConfigurationUseContext,
    Configuration,
    ConfigurationWithAccessToken,
} from '@sourcegraph/cody-shared/src/configuration'

import { SecretStorage, getAccessToken } from './services/SecretStorageProvider'

/**
 * All configuration values, with some sanitization performed.
 */
export function getConfiguration(config: Pick<vscode.WorkspaceConfiguration, 'get'>): Configuration {
    return {
        serverEndpoint: sanitizeServerEndpoint(config.get('cody.serverEndpoint', '')),
        codebase: sanitizeCodebase(config.get('cody.codebase')),
        debug: config.get('cody.debug', false),
        useContext: config.get<ConfigurationUseContext>('cody.useContext') || 'embeddings',
        experimentalSuggest: config.get('cody.experimental.suggestions', false),
        experimentalChatPredictions: config.get('cody.experimental.chatPredictions', false),
        experimentalInline: config.get('cody.experimental.inline', false),
<<<<<<< HEAD
        experimentalNonStop: config.get('cody.experimental.nonStop', false),
        experimentalConnectToApp: config.get('cody.experimental.connectToApp', false),
=======
>>>>>>> 841e5c61
        customHeaders: config.get<object>('cody.customHeaders', {}) as Record<string, string>,
    }
}

function sanitizeCodebase(codebase: string | undefined): string {
    if (!codebase) {
        return ''
    }
    const protocolRegexp = /^(https?):\/\//
    const trailingSlashRegexp = /\/$/
    return codebase.replace(protocolRegexp, '').trim().replace(trailingSlashRegexp, '')
}

function sanitizeServerEndpoint(serverEndpoint: string): string {
    const trailingSlashRegexp = /\/$/
    return serverEndpoint.trim().replace(trailingSlashRegexp, '')
}

const codyConfiguration = vscode.workspace.getConfiguration('cody')

// Update user configurations in VS Code for Cody
export async function updateConfiguration(configKey: string, configValue: string): Promise<void> {
    await codyConfiguration.update(configKey, configValue, vscode.ConfigurationTarget.Global)
}

export const getFullConfig = async (secretStorage: SecretStorage): Promise<ConfigurationWithAccessToken> => {
    const config = getConfiguration(vscode.workspace.getConfiguration())
    const accessToken = (await getAccessToken(secretStorage)) || null
    return { ...config, accessToken }
}<|MERGE_RESOLUTION|>--- conflicted
+++ resolved
@@ -20,11 +20,7 @@
         experimentalSuggest: config.get('cody.experimental.suggestions', false),
         experimentalChatPredictions: config.get('cody.experimental.chatPredictions', false),
         experimentalInline: config.get('cody.experimental.inline', false),
-<<<<<<< HEAD
         experimentalNonStop: config.get('cody.experimental.nonStop', false),
-        experimentalConnectToApp: config.get('cody.experimental.connectToApp', false),
-=======
->>>>>>> 841e5c61
         customHeaders: config.get<object>('cody.customHeaders', {}) as Record<string, string>,
     }
 }
