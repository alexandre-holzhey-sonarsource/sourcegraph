--- conflicted
+++ resolved
@@ -29,13 +29,9 @@
 import { CodyPageIcon } from '../../chat/CodyPageIcon'
 import { isCodyEnabled, isEmailVerificationNeededForCody, isSignInRequiredForCody } from '../../isCodyEnabled'
 import { useCodySidebar } from '../../sidebar/Provider'
-<<<<<<< HEAD
 import { CodyChatStore } from '../../useCodyChat'
 import { CodyRecipesWidgetWrapper } from '../../widgets/CodyRecipesWidgetWrapper'
-=======
-import type { CodyChatStore } from '../../useCodyChat'
 import { GettingStarted } from '../GettingStarted'
->>>>>>> 6dc71dc9
 import { ScopeSelector } from '../ScopeSelector'
 import type { ScopeSelectorProps } from '../ScopeSelector/ScopeSelector'
 
