--- conflicted
+++ resolved
@@ -2,10 +2,12 @@
 import { test } from 'mocha'
 import { Key } from 'ts-key-enum'
 
-import { SymbolKind } from '@sourcegraph/shared/src/graphql-operations'
+import { SharedGraphQlOperations, SymbolKind } from '@sourcegraph/shared/src/graphql-operations'
 import { SearchEvent } from '@sourcegraph/shared/src/search/stream'
 import { Driver, createDriverForTest } from '@sourcegraph/shared/src/testing/driver'
 import { afterEachSaveScreenshotIfFailed } from '@sourcegraph/shared/src/testing/screenshotReporter'
+
+import { WebGraphQlOperations } from '../graphql-operations'
 
 import { WebIntegrationTestContext, createWebIntegrationTestContext } from './context'
 import { commonWebGraphQlResults } from './graphQlResults'
@@ -51,24 +53,13 @@
     { type: 'done', data: {} },
 ]
 
-<<<<<<< HEAD
-=======
 const commonSearchGraphQLResults: Partial<WebGraphQlOperations & SharedGraphQlOperations> = {
     ...commonWebGraphQlResults,
-    SearchSuggestions: (): SearchSuggestionsResult => ({
-        search: {
-            suggestions: [],
-        },
-    }),
-    RepoGroups: (): RepoGroupsResult => ({
-        repoGroups: [],
-    }),
     IsSearchContextAvailable: () => ({
         isSearchContextAvailable: true,
     }),
 }
 
->>>>>>> 816329bf
 describe('Search', () => {
     let driver: Driver
     before(async () => {
@@ -82,6 +73,7 @@
             currentTest: this.currentTest!,
             directory: __dirname,
         })
+        testContext.overrideGraphQL(commonSearchGraphQLResults)
     })
     afterEachSaveScreenshotIfFailed(() => driver.page)
     afterEach(() => testContext?.dispose())
@@ -214,7 +206,7 @@
     describe('Search field value', () => {
         test('Is set from the URL query parameter when loading a search-related page', async () => {
             testContext.overrideGraphQL({
-                ...commonWebGraphQlResults,
+                ...commonSearchGraphQLResults,
                 RegistryExtensions: () => ({
                     extensionRegistry: {
                         __typename: 'ExtensionRegistry',
@@ -391,7 +383,7 @@
 
         test('diff search syntax highlighting', async () => {
             testContext.overrideGraphQL({
-                ...commonWebGraphQlResults,
+                ...commonSearchGraphQLResults,
                 ...diffHighlightResult,
             })
             testContext.overrideSearchStreamEvents(diffSearchStreamEvents)
@@ -412,7 +404,7 @@
 
         test('commit search syntax highlighting', async () => {
             testContext.overrideGraphQL({
-                ...commonWebGraphQlResults,
+                ...commonSearchGraphQLResults,
                 ...commitHighlightResult,
             })
             testContext.overrideSearchStreamEvents(commitSearchStreamEvents)
@@ -433,7 +425,7 @@
 
         test('code, file and repo results with filter suggestions', async () => {
             testContext.overrideGraphQL({
-                ...commonWebGraphQlResults,
+                ...commonSearchGraphQLResults,
                 ...highlightFileResult,
             })
             testContext.overrideSearchStreamEvents(mixedSearchStreamEvents)
@@ -455,7 +447,7 @@
 
         test('symbol results', async () => {
             testContext.overrideGraphQL({
-                ...commonWebGraphQlResults,
+                ...commonSearchGraphQLResults,
             })
             testContext.overrideSearchStreamEvents(symbolSearchStreamEvents)
 
