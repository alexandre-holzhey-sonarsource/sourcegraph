--- conflicted
+++ resolved
@@ -49,7 +49,6 @@
     const selectedUserNamespace = useMemo(() => getSelectedNamespaceFromUser(authenticatedUser), [authenticatedUser])
     return (
         <Menu>
-<<<<<<< HEAD
             <Tooltip content={isDisabled ? "Owner can't be changed." : ''}>
                 <MenuButton
                     className={styles.searchContextOwnerDropdownToggle}
@@ -58,21 +57,9 @@
                     disabled={isDisabled}
                 >
                     {selectedNamespace.type === 'global-owner' ? 'Global' : `@${selectedNamespace.name}`}{' '}
-                    <Icon aria-hidden={true} as={MenuDownIcon} />
+                    <Icon aria-hidden={true} svgPath={mdiMenuDown} />
                 </MenuButton>
             </Tooltip>
-=======
-            <MenuButton
-                className={styles.searchContextOwnerDropdownToggle}
-                outline={true}
-                variant="secondary"
-                disabled={isDisabled}
-                data-tooltip={isDisabled ? "Owner can't be changed." : ''}
-            >
-                {selectedNamespace.type === 'global-owner' ? 'Global' : `@${selectedNamespace.name}`}{' '}
-                <Icon aria-hidden={true} svgPath={mdiMenuDown} />
-            </MenuButton>
->>>>>>> 2ed5bfc6
             <MenuList className={styles.menuList}>
                 <MenuItem onSelect={() => setSelectedNamespace(selectedUserNamespace)}>
                     @{authenticatedUser.username} <span className="text-muted">(you)</span>
