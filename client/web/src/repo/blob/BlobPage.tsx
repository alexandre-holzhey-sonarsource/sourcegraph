--- conflicted
+++ resolved
@@ -1,8 +1,4 @@
-<<<<<<< HEAD
 import React, { useState, useEffect, useCallback, useMemo, FC } from 'react'
-=======
-import React, { useCallback, useEffect, useMemo, useState } from 'react'
->>>>>>> 2d7f10f5
 
 import classNames from 'classnames'
 import AlertCircleIcon from 'mdi-react/AlertCircleIcon'
@@ -56,12 +52,8 @@
 import { copyNotebook, CopyNotebookProps } from '../../notebooks/notebook'
 import { OpenInEditorActionItem } from '../../open-in-editor/OpenInEditorActionItem'
 import { SearchStreamingProps } from '../../search'
-<<<<<<< HEAD
 import { useNotepad, useExperimentalFeatures } from '../../stores'
 import { globalHistory } from '../../util/globalHistory'
-=======
-import { useExperimentalFeatures, useNotepad } from '../../stores'
->>>>>>> 2d7f10f5
 import { basename } from '../../util/path'
 import { toTreeURL } from '../../util/url'
 import { serviceKindDisplayNameAndIcon } from '../actions/GoToCodeHostAction'
