import React, { useState, useEffect, useCallback, useMemo } from 'react'

import classNames from 'classnames'
import * as H from 'history'
import AlertCircleIcon from 'mdi-react/AlertCircleIcon'
import MapSearchIcon from 'mdi-react/MapSearchIcon'
import { Redirect } from 'react-router'
import { Observable, of } from 'rxjs'
import { catchError, map, mapTo, startWith, switchMap } from 'rxjs/operators'

import { ErrorMessage } from '@sourcegraph/branded/src/components/alerts'
import { ErrorLike, isErrorLike, asError } from '@sourcegraph/common'
import {
    useCurrentSpan,
    TraceSpanProvider,
    createActiveSpan,
    reactManualTracer,
} from '@sourcegraph/observability-client'
import { SearchContextProps } from '@sourcegraph/search'
import { StreamingSearchResultsListProps } from '@sourcegraph/search-ui'
import { fetchBlob } from '@sourcegraph/shared/src/backend/blob'
import { ExtensionsControllerProps } from '@sourcegraph/shared/src/extensions/controller'
import { HighlightResponseFormat, Scalars } from '@sourcegraph/shared/src/graphql-operations'
import { PlatformContextProps } from '@sourcegraph/shared/src/platform/context'
import { SettingsCascadeProps } from '@sourcegraph/shared/src/settings/settings'
import { TelemetryProps } from '@sourcegraph/shared/src/telemetry/telemetryService'
import { ThemeProps } from '@sourcegraph/shared/src/theme'
import { lazyComponent } from '@sourcegraph/shared/src/util/lazyComponent'
import { AbsoluteRepoFile, ModeSpec, parseQueryAndHash } from '@sourcegraph/shared/src/util/url'
import { Alert, Button, LoadingSpinner, useEventObservable, useObservable } from '@sourcegraph/wildcard'

import { AuthenticatedUser } from '../../auth'
import { BreadcrumbSetters } from '../../components/Breadcrumbs'
import { HeroPage } from '../../components/HeroPage'
import { PageTitle } from '../../components/PageTitle'
import { render as renderLsifHtml } from '../../lsif/html'
import { copyNotebook, CopyNotebookProps } from '../../notebooks/notebook'
import { SearchStreamingProps } from '../../search'
import { useNotepad, useExperimentalFeatures } from '../../stores'
import { basename } from '../../util/path'
import { toTreeURL } from '../../util/url'
import { ToggleBlameAction } from '../actions/ToggleBlameAction'
import { useBlameDecorations } from '../blame/useBlameDecorations'
import { FilePathBreadcrumbs } from '../FilePathBreadcrumbs'
import { HoverThresholdProps } from '../RepoContainer'
import { RepoHeaderContributionsLifecycleProps } from '../RepoHeader'
import { RepoHeaderContributionPortal } from '../RepoHeaderContributionPortal'

import { ToggleHistoryPanel } from './actions/ToggleHistoryPanel'
import { ToggleLineWrap } from './actions/ToggleLineWrap'
import { ToggleRenderedFileMode } from './actions/ToggleRenderedFileMode'
import { getModeFromURL } from './actions/utils'
<<<<<<< HEAD
import { Blob, BlobInfo } from './Blob'
=======
import { fetchBlob } from './backend'
import { Blob, BlobInfo, BlobProps } from './Blob'
>>>>>>> beb37241
import { Blob as CodeMirrorBlob } from './CodeMirrorBlob'
import { GoToRawAction } from './GoToRawAction'
import { useBlobPanelViews } from './panel/BlobPanel'
import { RenderedFile } from './RenderedFile'

import styles from './BlobPage.module.scss'

const SEARCH_NOTEBOOK_FILE_EXTENSION = '.snb.md'
const RenderedNotebookMarkdown = lazyComponent(() => import('./RenderedNotebookMarkdown'), 'RenderedNotebookMarkdown')

interface BlobPageProps
    extends AbsoluteRepoFile,
        ModeSpec,
        RepoHeaderContributionsLifecycleProps,
        SettingsCascadeProps,
        PlatformContextProps,
        TelemetryProps,
        ExtensionsControllerProps,
        ThemeProps,
        HoverThresholdProps,
        BreadcrumbSetters,
        SearchStreamingProps,
        Pick<BlobProps, 'onHandleFuzzyFinder'>,
        Pick<SearchContextProps, 'searchContextsEnabled'>,
        Pick<StreamingSearchResultsListProps, 'fetchHighlightedFileLineRanges'> {
    location: H.Location
    history: H.History
    repoID: Scalars['ID']
    authenticatedUser: AuthenticatedUser | null
    globbing: boolean
    isMacPlatform: boolean
    isSourcegraphDotCom: boolean
    repoUrl: string
}

/**
 * Blob data including specific properties used in `BlobPage` but not `Blob`
 */
interface BlobPageInfo extends BlobInfo {
    richHTML: string
    aborted: boolean
}

export const BlobPage: React.FunctionComponent<React.PropsWithChildren<BlobPageProps>> = props => {
    const { span } = useCurrentSpan()
    const [wrapCode, setWrapCode] = useState(ToggleLineWrap.getValue())
    let renderMode = getModeFromURL(props.location)
    const { repoName, revision, commitID, filePath, isLightTheme, useBreadcrumb, mode, repoUrl } = props
    const showSearchNotebook = useExperimentalFeatures(features => features.showSearchNotebook)
    const showSearchContext = useExperimentalFeatures(features => features.showSearchContext ?? false)
    const enableCodeMirror = useExperimentalFeatures(features => features.enableCodeMirrorFileView ?? false)
    const enableLazyBlobSyntaxHighlighting = useExperimentalFeatures(
        features => features.enableLazyBlobSyntaxHighlighting ?? false
    )

    const lineOrRange = useMemo(() => parseQueryAndHash(props.location.search, props.location.hash), [
        props.location.search,
        props.location.hash,
    ])

    // Log view event whenever a new Blob, or a Blob with a different render mode, is visited.
    useEffect(() => {
        props.telemetryService.logViewEvent('Blob', { repoName, filePath })
    }, [repoName, commitID, filePath, renderMode, props.telemetryService])

    useNotepad(
        useMemo(
            () => ({
                type: 'file',
                path: filePath,
                repo: repoName,
                revision,
                // Need to subtract 1 because IHighlightLineRange is 0-based but
                // line information in the URL is 1-based.
                lineRange: lineOrRange.line
                    ? { startLine: lineOrRange.line - 1, endLine: (lineOrRange.endLine ?? lineOrRange.line) - 1 }
                    : null,
            }),
            [filePath, repoName, revision, lineOrRange.line, lineOrRange.endLine]
        )
    )

    useBreadcrumb(
        useMemo(() => {
            if (!filePath) {
                return
            }

            return {
                key: 'filePath',
                className: 'flex-shrink-past-contents',
                element: (
                    // TODO should these be "flattened" all using setBreadcrumb()?
                    <FilePathBreadcrumbs
                        key="path"
                        repoName={repoName}
                        revision={revision}
                        filePath={filePath}
                        isDir={false}
                        repoUrl={repoUrl}
                        telemetryService={props.telemetryService}
                    />
                ),
            }
        }, [filePath, revision, repoName, repoUrl, props.telemetryService])
    )

    /**
     * Fetches formatted, but un-highlighted, blob content.
     * Intention is to use this whilst we wait for syntax highlighting,
     * so the user has useful content rather than a loading spinner
     */
    const formattedBlobInfoOrError = useObservable(
        useMemo(() => {
            if (!enableLazyBlobSyntaxHighlighting) {
                return of(undefined)
            }

<<<<<<< HEAD
            return fetchBlob({
                repoName,
                commitID,
                filePath,
                format: HighlightResponseFormat.HTML_PLAINTEXT,
                requestGraphQL: props.platformContext.requestGraphQL,
            }).pipe(
                map(blob => {
                    if (blob === null) {
                        return blob
                    }

                    const blobInfo: BlobPageInfo = {
                        content: blob.content,
                        html: blob.highlight.html ?? '',
                        repoName,
                        revision,
                        commitID,
                        filePath,
                        mode,
                        // Properties used in `BlobPage` but not `Blob`
                        richHTML: blob.richHTML,
                        aborted: false,
                    }

                    return blobInfo
                })
            )
        }, [
            commitID,
            enableLazyBlobSyntaxHighlighting,
            filePath,
            mode,
            props.platformContext.requestGraphQL,
            repoName,
            revision,
        ])
=======
            return createActiveSpan(
                reactManualTracer,
                { name: 'formattedBlobInfoOrError', parentSpan: span },
                fetchSpan =>
                    fetchBlob({ repoName, commitID, filePath, format: HighlightResponseFormat.HTML_PLAINTEXT }).pipe(
                        map(blob => {
                            if (blob === null) {
                                return blob
                            }

                            const blobInfo: BlobPageInfo = {
                                content: blob.content,
                                html: blob.highlight.html ?? '',
                                repoName,
                                revision,
                                commitID,
                                filePath,
                                mode,
                                // Properties used in `BlobPage` but not `Blob`
                                richHTML: blob.richHTML,
                                aborted: false,
                            }

                            fetchSpan.end()

                            return blobInfo
                        })
                    )
            )
        }, [commitID, enableLazyBlobSyntaxHighlighting, filePath, mode, repoName, revision, span])
>>>>>>> beb37241
    )

    // Bundle latest blob with all other file info to pass to `Blob`
    // Prevents https://github.com/sourcegraph/sourcegraph/issues/14965 by not allowing
    // components to use current file props while blob hasn't updated, since all information
    // is bundled in one object whose creation is blocked by `fetchBlob` emission.
    const [nextFetchWithDisabledTimeout, highlightedBlobInfoOrError] = useEventObservable<
        void,
        BlobPageInfo | null | ErrorLike
    >(
        useCallback(
            (clicks: Observable<void>) =>
                clicks.pipe(
                    mapTo(true),
                    startWith(false),
                    switchMap(disableTimeout =>
                        fetchBlob({
                            repoName,
                            commitID,
                            filePath,
                            disableTimeout,
                            format: enableCodeMirror
                                ? HighlightResponseFormat.JSON_SCIP
                                : HighlightResponseFormat.HTML_HIGHLIGHT,
                            requestGraphQL: props.platformContext.requestGraphQL,
                        })
                    ),
                    map(blob => {
                        if (blob === null) {
                            return blob
                        }

                        // Replace html with lsif generated HTML, if available
                        if (!enableCodeMirror && !blob.highlight.html && blob.highlight.lsif) {
                            const html = renderLsifHtml({ lsif: blob.highlight.lsif, content: blob.content })
                            if (html) {
                                blob.highlight.html = html
                            }
                        }

                        const blobInfo: BlobPageInfo = {
                            content: blob.content,
                            html: blob.highlight.html ?? '',
                            lsif: blob.highlight.lsif ?? '',
                            repoName,
                            revision,
                            commitID,
                            filePath,
                            mode,
                            // Properties used in `BlobPage` but not `Blob`
                            richHTML: blob.richHTML,
                            aborted: blob.highlight.aborted,
                        }
                        return blobInfo
                    }),
                    catchError((error): [ErrorLike] => [asError(error)])
                ),
            [repoName, commitID, filePath, enableCodeMirror, props.platformContext.requestGraphQL, revision, mode]
        )
    )

    const blobInfoOrError = enableLazyBlobSyntaxHighlighting
        ? // Fallback to formatted blob whilst we do not have the highlighted blob
          highlightedBlobInfoOrError || formattedBlobInfoOrError
        : highlightedBlobInfoOrError

    const onExtendTimeoutClick = useCallback(
        (event: React.MouseEvent): void => {
            event.preventDefault()
            nextFetchWithDisabledTimeout()
        },
        [nextFetchWithDisabledTimeout]
    )

    const getPageTitle = (): string => {
        const repoNameSplit = repoName.split('/')
        const repoString = repoNameSplit.length > 2 ? repoNameSplit.slice(1).join('/') : repoName
        if (filePath) {
            const fileOrDirectory = filePath.split('/').pop()!
            return `${fileOrDirectory} - ${repoString}`
        }
        return `${repoString}`
    }

    useBlobPanelViews(props)

    const blameDecorations = useBlameDecorations({ repoName, commitID, filePath })

    const isSearchNotebook = Boolean(
        blobInfoOrError &&
            !isErrorLike(blobInfoOrError) &&
            blobInfoOrError.filePath.endsWith(SEARCH_NOTEBOOK_FILE_EXTENSION) &&
            showSearchNotebook
    )

    const onCopyNotebook = useCallback(
        (props: Omit<CopyNotebookProps, 'title'>) => {
            const title =
                blobInfoOrError && !isErrorLike(blobInfoOrError) ? basename(blobInfoOrError.filePath) : 'Notebook'
            return copyNotebook({ title: `Copy of ${title}`, ...props })
        },
        [blobInfoOrError]
    )

    // If url explicitly asks for a certain rendering mode, renderMode is set to that mode, else it checks:
    // - If file contains richHTML and url does not include a line number: We render in richHTML.
    // - If file does not contain richHTML or the url includes a line number: We render in code view.
    if (!renderMode) {
        renderMode =
            blobInfoOrError && !isErrorLike(blobInfoOrError) && blobInfoOrError.richHTML && !lineOrRange.line
                ? 'rendered'
                : 'code'
    }

    // Always render these to avoid UI jitter during loading when switching to a new file.
    const alwaysRender = (
        <>
            <PageTitle title={getPageTitle()} />
            <RepoHeaderContributionPortal
                position="right"
                priority={20}
                id="toggle-blob-panel"
                repoHeaderContributionsLifecycleProps={props.repoHeaderContributionsLifecycleProps}
            >
                {context => (
                    <ToggleHistoryPanel
                        {...context}
                        key="toggle-blob-panel"
                        location={props.location}
                        history={props.history}
                    />
                )}
            </RepoHeaderContributionPortal>
            {renderMode === 'code' && (
                <RepoHeaderContributionPortal
                    position="right"
                    priority={99}
                    id="toggle-line-wrap"
                    repoHeaderContributionsLifecycleProps={props.repoHeaderContributionsLifecycleProps}
                >
                    {context => <ToggleLineWrap {...context} key="toggle-line-wrap" onDidUpdate={setWrapCode} />}
                </RepoHeaderContributionPortal>
            )}
            <RepoHeaderContributionPortal
                position="right"
                priority={30}
                id="raw-action"
                repoHeaderContributionsLifecycleProps={props.repoHeaderContributionsLifecycleProps}
            >
                {context => (
                    <GoToRawAction
                        {...context}
                        telemetryService={props.telemetryService}
                        key="raw-action"
                        repoName={repoName}
                        revision={props.revision}
                        filePath={filePath}
                    />
                )}
            </RepoHeaderContributionPortal>
            <RepoHeaderContributionPortal
                position="right"
                id="toggle-blame"
                repoHeaderContributionsLifecycleProps={props.repoHeaderContributionsLifecycleProps}
            >
                {({ actionType }) => <ToggleBlameAction key="toggle-blame" actionType={actionType} />}
            </RepoHeaderContributionPortal>
        </>
    )

    if (isErrorLike(blobInfoOrError)) {
        // Be helpful if the URL was actually a tree and redirect.
        // Some extensions may optimistically construct blob URLs because
        // they cannot easily determine eagerly if a file path is a tree or a blob.
        // We don't have error names on GraphQL errors.
        if (/not a blob/i.test(blobInfoOrError.message)) {
            return <Redirect to={toTreeURL(props)} />
        }
        return (
            <>
                {alwaysRender}
                <HeroPage icon={AlertCircleIcon} title="Error" subtitle={<ErrorMessage error={blobInfoOrError} />} />
            </>
        )
    }

    if (blobInfoOrError === undefined) {
        // Render placeholder for layout before content is fetched.
        return (
            <div className={styles.placeholder}>
                {alwaysRender}
                {!enableLazyBlobSyntaxHighlighting && (
                    <div className="d-flex mt-3 justify-content-center">
                        <LoadingSpinner />
                    </div>
                )}
            </div>
        )
    }

    // File not found:
    if (blobInfoOrError === null) {
        return (
            <div className={styles.placeholder}>
                <HeroPage
                    icon={MapSearchIcon}
                    title="Not found"
                    subtitle={`${filePath} does not exist at this revision.`}
                />
            </div>
        )
    }

    const BlobComponent = enableCodeMirror ? CodeMirrorBlob : Blob

    return (
        <>
            {alwaysRender}
            {blobInfoOrError.richHTML && (
                <RepoHeaderContributionPortal
                    position="right"
                    priority={100}
                    id="toggle-rendered-file-mode"
                    repoHeaderContributionsLifecycleProps={props.repoHeaderContributionsLifecycleProps}
                >
                    {({ actionType }) => (
                        <ToggleRenderedFileMode
                            key="toggle-rendered-file-mode"
                            mode={renderMode || 'rendered'}
                            actionType={actionType}
                        />
                    )}
                </RepoHeaderContributionPortal>
            )}
            {isSearchNotebook && renderMode === 'rendered' && (
                <React.Suspense fallback={<LoadingSpinner />}>
                    <RenderedNotebookMarkdown
                        {...props}
                        markdown={blobInfoOrError.content}
                        onCopyNotebook={onCopyNotebook}
                        showSearchContext={showSearchContext}
                        exportedFileName={basename(blobInfoOrError.filePath)}
                        className={styles.border}
                    />
                </React.Suspense>
            )}
            {!isSearchNotebook && blobInfoOrError.richHTML && renderMode === 'rendered' && (
                <RenderedFile
                    dangerousInnerHTML={blobInfoOrError.richHTML}
                    location={props.location}
                    className={styles.border}
                />
            )}
            {!blobInfoOrError.richHTML && blobInfoOrError.aborted && (
                <div>
                    <Alert variant="info">
                        Syntax-highlighting this file took too long. &nbsp;
                        <Button onClick={onExtendTimeoutClick} variant="primary" size="sm">
                            Try again
                        </Button>
                    </Alert>
                </div>
            )}
            {/* Render the (unhighlighted) blob also in the case highlighting timed out */}
            {renderMode === 'code' && (
                <TraceSpanProvider
                    name="Blob"
                    attributes={{
                        isSearchNotebook,
                        renderMode,
                        enableCodeMirror,
                        enableLazyBlobSyntaxHighlighting,
                    }}
                >
                    <BlobComponent
                        data-testid="repo-blob"
                        className={classNames(styles.blob, styles.border)}
                        blobInfo={blobInfoOrError}
                        wrapCode={wrapCode}
                        platformContext={props.platformContext}
                        extensionsController={props.extensionsController}
                        settingsCascade={props.settingsCascade}
                        onHoverShown={props.onHoverShown}
                        history={props.history}
                        isLightTheme={isLightTheme}
                        telemetryService={props.telemetryService}
                        location={props.location}
                        disableStatusBar={false}
                        disableDecorations={false}
                        role="region"
                        ariaLabel="File blob"
                        blameDecorations={blameDecorations}
                        onHandleFuzzyFinder={props.onHandleFuzzyFinder}
                    />
                </TraceSpanProvider>
            )}
        </>
    )
}<|MERGE_RESOLUTION|>--- conflicted
+++ resolved
@@ -50,12 +50,7 @@
 import { ToggleLineWrap } from './actions/ToggleLineWrap'
 import { ToggleRenderedFileMode } from './actions/ToggleRenderedFileMode'
 import { getModeFromURL } from './actions/utils'
-<<<<<<< HEAD
-import { Blob, BlobInfo } from './Blob'
-=======
-import { fetchBlob } from './backend'
 import { Blob, BlobInfo, BlobProps } from './Blob'
->>>>>>> beb37241
 import { Blob as CodeMirrorBlob } from './CodeMirrorBlob'
 import { GoToRawAction } from './GoToRawAction'
 import { useBlobPanelViews } from './panel/BlobPanel'
@@ -174,50 +169,17 @@
                 return of(undefined)
             }
 
-<<<<<<< HEAD
-            return fetchBlob({
-                repoName,
-                commitID,
-                filePath,
-                format: HighlightResponseFormat.HTML_PLAINTEXT,
-                requestGraphQL: props.platformContext.requestGraphQL,
-            }).pipe(
-                map(blob => {
-                    if (blob === null) {
-                        return blob
-                    }
-
-                    const blobInfo: BlobPageInfo = {
-                        content: blob.content,
-                        html: blob.highlight.html ?? '',
-                        repoName,
-                        revision,
-                        commitID,
-                        filePath,
-                        mode,
-                        // Properties used in `BlobPage` but not `Blob`
-                        richHTML: blob.richHTML,
-                        aborted: false,
-                    }
-
-                    return blobInfo
-                })
-            )
-        }, [
-            commitID,
-            enableLazyBlobSyntaxHighlighting,
-            filePath,
-            mode,
-            props.platformContext.requestGraphQL,
-            repoName,
-            revision,
-        ])
-=======
             return createActiveSpan(
                 reactManualTracer,
                 { name: 'formattedBlobInfoOrError', parentSpan: span },
                 fetchSpan =>
-                    fetchBlob({ repoName, commitID, filePath, format: HighlightResponseFormat.HTML_PLAINTEXT }).pipe(
+                    fetchBlob({
+                        repoName,
+                        commitID,
+                        filePath,
+                        format: HighlightResponseFormat.HTML_PLAINTEXT,
+                        requestGraphQL: props.platformContext.requestGraphQL,
+                    }).pipe(
                         map(blob => {
                             if (blob === null) {
                                 return blob
@@ -242,8 +204,16 @@
                         })
                     )
             )
-        }, [commitID, enableLazyBlobSyntaxHighlighting, filePath, mode, repoName, revision, span])
->>>>>>> beb37241
+        }, [
+            commitID,
+            enableLazyBlobSyntaxHighlighting,
+            filePath,
+            mode,
+            props.platformContext.requestGraphQL,
+            repoName,
+            revision,
+            span,
+        ])
     )
 
     // Bundle latest blob with all other file info to pass to `Blob`
