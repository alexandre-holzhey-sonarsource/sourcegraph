--- conflicted
+++ resolved
@@ -1,44 +1,42 @@
-import React, { useState, useCallback, useMemo } from 'react'
+import React, { useCallback, useMemo, useState } from 'react'
 
 import {
-    mdiLogoutVariant,
+    mdiAccountReactivate,
     mdiArchive,
-<<<<<<< HEAD
-    mdiDelete,
-    mdiLockReset,
-=======
     mdiBadgeAccount,
->>>>>>> 53f2a963
     mdiChevronDown,
     mdiClipboardMinus,
     mdiClipboardPlus,
     mdiClose,
+    mdiDelete,
     mdiLock,
     mdiLockOpen,
-    mdiAccountReactivate,
+    mdiLockReset,
+    mdiLogoutVariant,
     mdiSecurity,
 } from '@mdi/js'
 import classNames from 'classnames'
-import { formatDistanceToNowStrict, startOfDay, endOfDay } from 'date-fns'
+import { endOfDay, formatDistanceToNowStrict, startOfDay } from 'date-fns'
 
 import { logger } from '@sourcegraph/common'
 import { useQuery } from '@sourcegraph/http-client'
 import {
+    Alert,
+    Badge,
+    Button,
+    ErrorAlert,
     H2,
+    Icon,
+    Link,
     LoadingSpinner,
+    Popover,
+    PopoverContent,
+    PopoverOpenEvent,
+    PopoverTrigger,
+    Position,
     Text,
-    Button,
-    Alert,
+    Tooltip,
     useDebounce,
-    Link,
-    Icon,
-    PopoverTrigger,
-    PopoverContent,
-    Popover,
-    Position,
-    PopoverOpenEvent,
-    Tooltip,
-    ErrorAlert,
 } from '@sourcegraph/wildcard'
 
 import {
@@ -57,6 +55,7 @@
 export type SiteUser = UsersManagementUsersListResult['site']['users']['nodes'][0]
 
 const LIMIT = 25
+
 interface UsersListProps {
     onActionEnd?: () => void
     isEnterprise: boolean
@@ -341,8 +340,6 @@
                                 condition: ([user]) => !user?.deletedAt && user?.locked,
                             },
                             {
-<<<<<<< HEAD
-=======
                                 key: 'view-permissions',
                                 label: 'View permissions',
                                 icon: mdiSecurity,
@@ -351,7 +348,6 @@
                                 condition: ([user]) => !!user,
                             },
                             {
->>>>>>> 53f2a963
                                 key: 'delete',
                                 label: 'Delete',
                                 icon: mdiArchive,
@@ -376,14 +372,6 @@
                                 onClick: handleRecoverUsers,
                                 bulk: true,
                                 condition: users => users.some(user => user.deletedAt),
-                            },
-                            {
-                                key: 'view-permissions',
-                                label: 'View Permissions',
-                                icon: mdiSecurity,
-                                href: ([user]) => `/users/${user.username}/settings/permissions`,
-                                target: '_blank',
-                                condition: ([user]) => !!user,
                             },
                         ]}
                         columns={[
@@ -543,7 +531,14 @@
     )
 }
 
-function RenderUsernameAndEmail({ username, email, displayName, deletedAt, locked }: SiteUser): JSX.Element {
+function RenderUsernameAndEmail({
+    username,
+    email,
+    displayName,
+    deletedAt,
+    locked,
+    scimControlled,
+}: SiteUser): JSX.Element {
     const [isOpen, setIsOpen] = useState<boolean>(false)
     const handleOpenChange = useCallback((event: PopoverOpenEvent): void => {
         setIsOpen(event.isOpen)
@@ -551,40 +546,59 @@
 
     return (
         <div
-            className={classNames('d-flex p-2 align-items-center', styles.usernameColumn, {
+            className={classNames('d-flex p-2 align-items-center justify-content-between', styles.usernameColumn, {
                 [styles.visibleActionsOnHover]: !isOpen,
             })}
         >
-            {!deletedAt ? (
-                <>
-                    {locked && (
-                        <Tooltip content="This user is locked and cannot sign in.">
-                            <Icon aria-label="Account locked" svgPath={mdiLock} />
-                        </Tooltip>
-                    )}{' '}
-                    <Link to={`/users/${username}`} className="text-truncate">
-                        @{username}
-                    </Link>
-                </>
-            ) : (
-                <Text className="mb-0 text-truncate">@{username}</Text>
+            <div className="d-flex align-items-center text-truncate">
+                {!deletedAt ? (
+                    <>
+                        {locked && (
+                            <Tooltip content="This user is locked and cannot sign in.">
+                                <Icon aria-label="Account locked" svgPath={mdiLock} />
+                            </Tooltip>
+                        )}{' '}
+                        <Link to={`/users/${username}`} className="text-truncate">
+                            @{username}
+                        </Link>
+                    </>
+                ) : (
+                    <Text className="mb-0 text-truncate">@{username}</Text>
+                )}
+                <Popover isOpen={isOpen} onOpenChange={handleOpenChange}>
+                    <PopoverTrigger
+                        as={Button}
+                        className={classNames('ml-1 border-0 p-1', styles.actionsButton)}
+                        variant="secondary"
+                        outline={true}
+                    >
+                        <Icon aria-label="Show details" svgPath={mdiChevronDown} />
+                    </PopoverTrigger>
+                    <PopoverContent position={Position.bottom} focusLocked={false}>
+                        <div className="p-2">
+                            <Text className="mb-0">{displayName}</Text>
+                            <Text className="mb-0">{email}</Text>
+                        </div>
+                    </PopoverContent>
+                </Popover>
+            </div>
+            {scimControlled && (
+                <Tooltip
+                    content={
+                        <Text>
+                            This user is{' '}
+                            <Link to="/help/admin/scim" target="_blank" rel="noopener">
+                                SCIM
+                            </Link>
+                            -controlled—an external system controls some of its attributes.
+                        </Text>
+                    }
+                >
+                    <Badge variant="secondary" className="mr-1">
+                        SCIM
+                    </Badge>
+                </Tooltip>
             )}
-            <Popover isOpen={isOpen} onOpenChange={handleOpenChange}>
-                <PopoverTrigger
-                    as={Button}
-                    className={classNames('ml-1 border-0 p-1', styles.actionsButton)}
-                    variant="secondary"
-                    outline={true}
-                >
-                    <Icon aria-label="Show details" svgPath={mdiChevronDown} />
-                </PopoverTrigger>
-                <PopoverContent position={Position.bottom} focusLocked={false}>
-                    <div className="p-2">
-                        <Text className="mb-0">{displayName}</Text>
-                        <Text className="mb-0">{email}</Text>
-                    </div>
-                </PopoverContent>
-            </Popover>
         </div>
     )
 }
