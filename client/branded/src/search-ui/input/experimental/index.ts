--- conflicted
+++ resolved
@@ -1,24 +1,19 @@
-export { LazyCodeMirrorQueryInput } from './LazyCodeMirrorQueryInput'
+export type { CodeMirrorQueryInputWrapperProps } from './CodeMirrorQueryInputWrapper'
+export { CodeMirrorQueryInputWrapper } from './CodeMirrorQueryInputWrapper'
 export type {
     Group,
     Option,
+    Action,
     CompletionAction,
     GoToAction,
     CommandAction,
     Source,
     SuggestionResult,
 } from './suggestionsExtension'
-<<<<<<< HEAD
-export { getEditorConfig, combineResults } from './suggestionsExtension'
-export * from './optionRenderer'
-export * from './utils'
-export * from './codemirror/history'
-=======
 export { combineResults, selectionListener } from './suggestionsExtension'
 export * from './optionRenderer'
 export * from './utils'
 export * from './codemirror/history'
 export * from './codemirror/searchcontext'
 export * from './codemirror/example-suggestions'
->>>>>>> 53f2a963
 export * from './filters'