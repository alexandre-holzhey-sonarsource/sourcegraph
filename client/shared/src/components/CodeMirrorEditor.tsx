--- conflicted
+++ resolved
@@ -26,6 +26,13 @@
         EditorView.findFromDOM(element)
 }
 
+const defaultTheme = EditorView.baseTheme({
+    // Overwrites the default cursor color, which has too low contrast in dark mode
+    '&dark .cm-cursor': {
+        borderLeftColor: 'var(--grey-07)',
+    },
+})
+
 /**
  * Hook for rendering and updating a CodeMirror instance.
  */
@@ -35,8 +42,19 @@
     value: string,
     extensions?: EditorStateConfig['extensions']
 ): void {
-    // Update editor value if necessary. This also sets the intial value of the
-    // editor.
+    const allExtensions = useMemo(() => [defaultTheme, extensions ?? []], [extensions])
+
+    // The order of effects is important here:
+    //
+    // - If the editor hasn't been created yet (editorRef.current is null) it should be
+    //   fully instantiated with value and extensions. The value/extension update effects
+    //   should not have any ... effect.
+    // - When the hook runs on subsequent renders the value and extensions get update if
+    //   the respective values changed.
+    //
+    // We achieve this by putting the update effects before the creation effect.
+
+    // Update editor value if necessary
     useEffect(() => {
         if (editorRef.current) {
             const changes = replaceValue(editorRef.current, value ?? '')
@@ -47,21 +65,22 @@
         }
     }, [editorRef, value])
 
+    // Reconfigure/update extensions if necessary
     useEffect(() => {
-        if (editorRef.current && extensions) {
-            editorRef.current.dispatch({ effects: StateEffect.reconfigure.of(extensions) })
+        if (editorRef.current) {
+            editorRef.current.dispatch({ effects: StateEffect.reconfigure.of(allExtensions) })
         }
-    }, [editorRef, extensions])
+    }, [editorRef, allExtensions])
 
     // Create editor if necessary
     useEffect(() => {
         if (!editorRef.current && containerRef.current) {
             editorRef.current = new EditorView({
-                state: EditorState.create({ doc: value, extensions }),
+                state: EditorState.create({ doc: value, extensions: allExtensions }),
                 parent: containerRef.current,
             })
         }
-    }, [editorRef, containerRef, value, extensions])
+    }, [editorRef, containerRef, value, allExtensions])
 
     // Clean up editor on unmount
     useEffect(
@@ -83,29 +102,12 @@
  * to render an editor conditionally.
  */
 export const CodeMirrorEditor = React.memo(
-    forwardRef<Editor, { value: string; extensions?: Extension }>(({ value, extensions }, ref) => {
-        const containerRef = useRef<HTMLDivElement | null>(null)
-        const editorRef = useRef<EditorView | null>(null)
-        useCodeMirror(editorRef, containerRef, value, extensions)
-
-<<<<<<< HEAD
-        useImperativeHandle(
-            ref,
-            () => ({
-                focus() {
-                    const editor = editorRef.current
-                    if (editor && !editor.hasFocus) {
-                        editor.focus()
-                        editor.dispatch({
-                            selection: { anchor: editor.state.doc.length },
-                            scrollIntoView: true,
-                        })
-                    }
-                },
-            }),
-            []
-        )
-=======
+    forwardRef<Editor, { value: string; extensions?: Extension; className?: string }>(
+        ({ value, extensions, className }, ref) => {
+            const containerRef = useRef<HTMLDivElement | null>(null)
+            const editorRef = useRef<EditorView | null>(null)
+            useCodeMirror(editorRef, containerRef, value, extensions)
+
             useImperativeHandle(
                 ref,
                 () => ({
@@ -125,10 +127,10 @@
                 }),
                 []
             )
->>>>>>> 53f2a963
-
-        return <div ref={containerRef} />
-    })
+
+            return <div ref={containerRef} className={className} />
+        }
+    )
 )
 
 /**
