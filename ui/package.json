{
  "name": "app",
  "version": "0.0.0",
  "description": "",
  "private": true,
  "devDependencies": {
    "@types/classnames": "0.0.30",
    "@types/flux": "0.0.31",
    "@types/invariant": "2.2.28",
    "@types/lodash": "4.14.36",
    "@types/mocha": "2.2.32",
    "@types/react": "0.14.37",
    "@types/react-addons-test-utils": "0.14.15",
    "@types/react-dom": "0.14.17",
    "@types/react-router": "2.0.36",
    "@types/utf8": "2.1.4",
    "@types/whatwg-fetch": "0.0.31",
    "autoprefixer": "6.4.0",
    "copy-webpack-plugin": "3.0.1",
    "css-loader": "0.24.0",
    "expect.js": "0.3.1",
    "exports-loader": "0.6.3",
    "file-loader": "0.9.0",
    "flux": "2.1.1",
    "fuzzysearch": "1.0.3",
    "imports-loader": "0.6.5",
    "json-loader": "0.5.4",
    "mocha": "3.0.2",
    "mocha-webpack": "0.6.0",
    "monaco-languages": "^0.5.0",
    "node-noop": "1.0.0",
    "null-loader": "0.1.1",
    "postcss-loader": "0.11.0",
    "postcss-modules-values": "1.2.2",
    "progress-bar-webpack-plugin": "1.9.0",
    "react-addons-perf": "15.3.1",
    "react-addons-test-utils": "15.3.1",
    "react-hot-loader": "3.0.0-beta.2",
    "redbox-react": "1.3.0",
    "source-map-support": "0.4.2",
    "style-loader": "0.13.1",
    "ts-loader": "0.8.2",
    "tslint": "3.15.1",
    "typed-css-modules": "0.1.12",
    "typescript": "2.0.3",
    "unused-files-webpack-plugin": "2.0.4",
    "url-loader": "0.5.7",
    "webpack": "2.1.0-beta.21",
    "webpack-dev-server": "2.1.0-beta.0",
    "worker-loader": "^0.7.1"
  },
  "dependencies": {
    "autotrack": "1.0.1",
    "classnames": "2.2.5",
    "core-js": "2.4.1",
    "glamor": "^2.15.5",
    "isomorphic-fetch": "2.2.1",
    "lodash": "4.15.0",
<<<<<<< HEAD
    "monaco-editor": "0.5.3",
    "querystring": "^0.2.0",
=======
>>>>>>> d67e7a6b
    "raven-js": "3.5.1",
    "react": "15.3.1",
    "react-dom": "15.3.1",
    "react-helmet": "3.1.0",
    "react-icons": "2.2.1",
    "react-router": "2.7.0",
    "react-router-scroll": "0.3.2",
    "split": "1.0.0",
    "string_score": "^0.1.22",
    "url": "^0.11.0",
    "utf8": "2.1.1"
  },
  "scripts": {
    "start": "NODE_ENV=${NODE_ENV:=development} node ./node_modules/.bin/webpack-dev-server",
    "build": "env NODE_ENV=production node ./node_modules/.bin/webpack",
    "test": "npm run lint && npm run test-unit",
    "lint": "./lint.sh",
    "test-unit": "env NODE_ENV=test ./node_modules/.bin/mocha-webpack 'web_modules/**/*_test.tsx' && rm -r ./.tmp",
    "dep": "npm rebuild fsevents",
    "generate": "./generate.sh",
    "overwrite-autotest": "for f in `find ./web_modules -name '*.json.actual'`; do mv \"$f\" \"${f%.actual}\"; done"
  },
  "browser": {
    "fs": false,
    "child_process": false
  }
}<|MERGE_RESOLUTION|>--- conflicted
+++ resolved
@@ -56,11 +56,7 @@
     "glamor": "^2.15.5",
     "isomorphic-fetch": "2.2.1",
     "lodash": "4.15.0",
-<<<<<<< HEAD
-    "monaco-editor": "0.5.3",
     "querystring": "^0.2.0",
-=======
->>>>>>> d67e7a6b
     "raven-js": "3.5.1",
     "react": "15.3.1",
     "react-dom": "15.3.1",
